[package]
name = "ic-agent"
version = "0.11.0"
authors = ["DFINITY Stiftung <sdk@dfinity.org>"]
edition = "2018"
description = "Agent library to communicate with the Internet Computer, following the Public Specification."
homepage = "https://docs.rs/ic-agent"
documentation = "https://docs.rs/ic-agent"
license = "Apache-2.0"
readme = "README.md"
categories = ["api-bindings", "data-structures", "no-std"]
keywords = ["internet-computer", "agent", "icp", "dfinity"]
include = ["src", "Cargo.toml", "../LICENSE", "README.md"]

[dependencies]
async-trait = "0.1.51"
base32 = "0.4.0"
base64 = "0.13.0"
byteorder = "1.3.2"
garcon = { version = "0.2", features = ["async"] }
hex = "0.4.0"
http = "0.2.6"
hyper-rustls = { version = "0.23.0", features = [ "webpki-roots" ] }
<<<<<<< HEAD
ic-types = "0.3"
=======
ic-types = "0.3.0"
>>>>>>> 22c7bb2e
leb128 = "0.2.5"
mime = "0.3.16"
openssl = "0.10.38"
rand = "0.8.4"
rustls = "0.20.2"
ring = { version = "0.16.11", features = ["std"] }
serde = { version = "1.0.133", features = ["derive"] }
serde_bytes = "0.11.2"
serde_cbor = "0.11.2"
simple_asn1 = "0.6.1"
thiserror = "1.0.30"
url = "2.1.0"

[dependencies.reqwest]
version = "0.11"
features = [ "blocking", "json", "rustls-tls" ]
optional = true

[dependencies.pem]
version = "1.0"
optional = true

[dev-dependencies]
candid = "0.7.10"
mockito = "0.30.0"
proptest = "1.0.0"
serde_json = "1.0.74"
tokio = { version = "1.15.0", features = ["full"] }

[features]
default = ["pem", "reqwest"]
ic_ref_tests = ["default"] # Used to separate integration tests for ic-ref which need a server running.<|MERGE_RESOLUTION|>--- conflicted
+++ resolved
@@ -21,11 +21,7 @@
 hex = "0.4.0"
 http = "0.2.6"
 hyper-rustls = { version = "0.23.0", features = [ "webpki-roots" ] }
-<<<<<<< HEAD
-ic-types = "0.3"
-=======
 ic-types = "0.3.0"
->>>>>>> 22c7bb2e
 leb128 = "0.2.5"
 mime = "0.3.16"
 openssl = "0.10.38"
