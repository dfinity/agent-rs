--- conflicted
+++ resolved
@@ -24,12 +24,8 @@
 http = "0.2.6"
 http-body = "0.4.5"
 hyper-rustls = { version = "0.23.0", features = [ "webpki-roots", "http2" ] }
-<<<<<<< HEAD
+ic-verify-bls-signature = "0.1"
 ic-types = "0.5.0"
-=======
-ic-verify-bls-signature = "0.1"
-ic-types = "0.4.0"
->>>>>>> f146c2ce
 k256 = { version = "0.11", features = ["pem"] }
 leb128 = "0.2.5"
 mime = "0.3.16"
