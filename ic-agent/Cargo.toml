[package]
name = "ic-agent"
version = "0.22.0"
authors = ["DFINITY Stiftung <sdk@dfinity.org>"]
edition = "2021"
description = "Agent library to communicate with the Internet Computer, following the Public Specification."
homepage = "https://docs.rs/ic-agent"
documentation = "https://docs.rs/ic-agent"
repository = "https://github.com/dfinity/agent-rs"
license = "Apache-2.0"
readme = "README.md"
categories = ["api-bindings", "data-structures", "no-std"]
keywords = ["internet-computer", "agent", "icp", "dfinity"]
include = ["src", "Cargo.toml", "../LICENSE", "README.md"]
rust-version = "1.60.0"

[dependencies]
async-trait = "0.1.53"
backoff = "0.4.0"
base32 = "0.4.0"
base64 = "0.13.0"
byteorder = "1.3.2"
candid = "0.8.0"
futures-util = "0.3.21"
hex = "0.4.0"
http = "0.2.6"
http-body = "0.4.5"
hyper-rustls = { version = "0.23.0", features = [ "webpki-roots", "http2" ], optional = true }
ic-verify-bls-signature = "0.1"
k256 = { version = "0.11", features = ["pem"] }
leb128 = "0.2.5"
mime = "0.3.16"
rand = "0.8.5"
rustls = "0.20.4"
ring = { version = "0.16.11", features = ["std"] }
serde = { version = "1.0.136", features = ["derive"] }
serde_bytes = "0.11.2"
serde_cbor = "0.11.2"
sha2 = "0.10"
simple_asn1 = "0.6.1"
thiserror = "1.0.30"
tokio = { version = "1.21.2", features = ["time"] }
url = "2.1.0"
pkcs8 = { version = "0.9", features = ["std"] }
sec1 = { version = "0.3", features = ["pem"] }
<<<<<<< HEAD
futures-util = "0.3.21"
ic-certification = { path = "../ic-certification", version = "0.22" }
=======
>>>>>>> 49682807

[dependencies.hyper]
version = "0.14"
features = ["client", "http2", "http1"]
optional = true

[dependencies.reqwest]
version = "0.11.7"
default-features = false
features = [ "blocking", "json", "rustls-tls", "stream" ]
optional = true

[dependencies.pem]
version = "1.0"
optional = true

[dev-dependencies]
mockito = "0.31.0"
proptest = "1.0.0"
serde_json = "1.0.79"
tokio = { version = "1.17.0", features = ["full"] }

[features]
default = ["pem", "reqwest"]
reqwest = ["dep:reqwest", "dep:hyper-rustls"]
hyper = ["dep:hyper", "dep:hyper-rustls"]
ic_ref_tests = ["default"] # Used to separate integration tests for ic-ref which need a server running.<|MERGE_RESOLUTION|>--- conflicted
+++ resolved
@@ -43,11 +43,7 @@
 url = "2.1.0"
 pkcs8 = { version = "0.9", features = ["std"] }
 sec1 = { version = "0.3", features = ["pem"] }
-<<<<<<< HEAD
-futures-util = "0.3.21"
 ic-certification = { path = "../ic-certification", version = "0.22" }
-=======
->>>>>>> 49682807
 
 [dependencies.hyper]
 version = "0.14"
