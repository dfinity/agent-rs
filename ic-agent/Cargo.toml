--- conflicted
+++ resolved
@@ -45,11 +45,7 @@
 optional = true
 
 [dev-dependencies]
-<<<<<<< HEAD
 candid = "0.7.10"
-=======
-candid = "0.7.9"
->>>>>>> b6b74b25
 mockito = "0.30.0"
 proptest = "1.0.0"
 serde_json = "1.0.72"
