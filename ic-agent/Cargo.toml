[package]
name = "ic-agent"
version.workspace = true
authors.workspace = true
edition.workspace = true
repository.workspace = true
license.workspace = true
rust-version.workspace = true
description = "Agent library to communicate with the Internet Computer, following the Public Specification."
homepage = "https://docs.rs/ic-agent"
documentation = "https://docs.rs/ic-agent"
readme = "README.md"
categories = ["api-bindings", "data-structures", "no-std"]
keywords = ["internet-computer", "agent", "icp", "dfinity"]
include = ["src", "Cargo.toml", "../LICENSE", "README.md"]

[dependencies]
async-lock = "3.3"
backoff = "0.4.0"
cached = { version = "0.52", features = ["ahash"], default-features = false }
candid = { workspace = true }
ed25519-consensus = { version = "2" }
futures-util = { workspace = true }
hex = { workspace = true }
http = "1.0.0"
http-body = "1.0.0"
ic-certification = { workspace = true }
ic-transport-types = { workspace = true }
ic-verify-bls-signature = "0.5"
k256 = { version = "0.13.1", features = ["pem"] }
p256 = { version = "0.13.2", features = ["pem"] }
leb128 = { workspace = true }
pkcs8 = { version = "0.10.2", features = ["std"] }
sec1 = { version = "0.7.2", features = ["pem"] }
rand = "0.8.5"
rangemap = "1.4"
ring = { workspace = true, features = ["std"] }
serde = { workspace = true, features = ["derive"] }
serde_bytes = { workspace = true }
serde_cbor = { workspace = true }
serde_repr = { workspace = true }
sha2 = { workspace = true }
simple_asn1 = "0.6.1"
thiserror = { workspace = true }
time = { workspace = true }
url = "2.1.0"

[dependencies.reqwest]
workspace = true
default-features = false
features = ["blocking", "json", "rustls-tls-webpki-roots", "stream"]

[dependencies.pem]
version = "3"
optional = true

[target.'cfg(not(target_family = "wasm"))'.dependencies]
<<<<<<< HEAD
http-body-to-bytes = { version = "0.2.0", optional = true }
http-body-util = { version = "0.1.0", optional = true }
hyper-util = { version = "0.1.3", features = [
    "client",
    "client-legacy",
    "http2",
], optional = true }
hyper-rustls = { version = "0.27", default-features = false, features = [
    "ring",
    "webpki-roots",
    "http1",
    "http2",
], optional = true }
tokio = { version = "1.24.2", features = ["macros", "time"] }
tower = { version = "0.4.13", optional = true }
async-trait = "^0.1.0"
tracing = "^0.1.0"
arc-swap = "^1.0.0"
tracing-subscriber = "^0.2.0"
tokio-util = { version = "^0.7.0", features = ["rt"] }
=======
tokio = { version = "1.24.2", features = ["time"] }
>>>>>>> 6e11a350
rustls-webpki = "0.102"

[target.'cfg(target_family = "wasm")'.dependencies]
getrandom = { version = "0.2", features = ["js"], optional = true }
js-sys = { version = "0.3", optional = true }
wasm-bindgen = { version = "0.2", optional = true }
wasm-bindgen-futures = { version = "0.4", optional = true }
web-sys = { version = "0.3", features = ["Window"], optional = true }

[dev-dependencies]
serde_json.workspace = true

[target.'cfg(not(target_family = "wasm"))'.dev-dependencies]
tokio = { workspace = true, features = ["full"] }
mockito = "1.0.2"

[target.'cfg(target_family = "wasm")'.dev-dependencies]
wasm-bindgen-test = "0.3.34"
web-sys = { version = "0.3", features = [
    "Navigator",
    "ServiceWorkerContainer",
    "ServiceWorker",
    "ServiceWorkerRegistration",
    "ServiceWorkerState",
] }

[features]
default = ["pem"]
experimental_sync_call = []
pem = ["dep:pem"]
ic_ref_tests = [
    "default",
] # Used to separate integration tests for ic-ref which need a server running.
wasm-bindgen = [
    "dep:js-sys",
    "dep:wasm-bindgen",
    "dep:wasm-bindgen-futures",
    "dep:getrandom",
    "dep:web-sys",
    "time/wasm-bindgen",
    "backoff/wasm-bindgen",
    "cached/wasm",
]

[package.metadata.docs.rs]
targets = ["x86_64-unknown-linux-gnu", "wasm32-unknown-unknown"]
rustdoc-args = ["--cfg=docsrs"]
features = ["hyper"]<|MERGE_RESOLUTION|>--- conflicted
+++ resolved
@@ -55,30 +55,7 @@
 optional = true
 
 [target.'cfg(not(target_family = "wasm"))'.dependencies]
-<<<<<<< HEAD
-http-body-to-bytes = { version = "0.2.0", optional = true }
-http-body-util = { version = "0.1.0", optional = true }
-hyper-util = { version = "0.1.3", features = [
-    "client",
-    "client-legacy",
-    "http2",
-], optional = true }
-hyper-rustls = { version = "0.27", default-features = false, features = [
-    "ring",
-    "webpki-roots",
-    "http1",
-    "http2",
-], optional = true }
-tokio = { version = "1.24.2", features = ["macros", "time"] }
-tower = { version = "0.4.13", optional = true }
-async-trait = "^0.1.0"
-tracing = "^0.1.0"
-arc-swap = "^1.0.0"
-tracing-subscriber = "^0.2.0"
-tokio-util = { version = "^0.7.0", features = ["rt"] }
-=======
 tokio = { version = "1.24.2", features = ["time"] }
->>>>>>> 6e11a350
 rustls-webpki = "0.102"
 
 [target.'cfg(target_family = "wasm")'.dependencies]
