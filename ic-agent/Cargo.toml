--- conflicted
+++ resolved
@@ -17,11 +17,8 @@
 base32 = "0.4.0"
 base64 = "0.12.3"
 byteorder = "1.3.2"
-<<<<<<< HEAD
 candid = "0.7.1"
 ed25519-dalek = "1.0.1"
-=======
->>>>>>> c884144b
 garcon = { version = "0.2", features = ["async"] }
 hex = "0.4.0"
 http = "0.2.3"
