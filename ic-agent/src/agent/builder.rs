--- conflicted
+++ resolved
@@ -11,17 +11,12 @@
             },
             RouteProvider,
         },
-        Agent,
+        Agent, HttpService,
     },
     AgentError, Identity, NonceFactory, NonceGenerator,
 };
 use std::sync::Arc;
 
-<<<<<<< HEAD
-=======
-use super::{route_provider::RouteProvider, HttpService};
-
->>>>>>> 42bfce85
 /// A builder for an [`Agent`].
 #[derive(Default)]
 pub struct AgentBuilder {
