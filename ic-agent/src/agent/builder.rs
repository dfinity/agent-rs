use crate::{
    agent::{agent_config::AgentConfig, Agent, ReplicaV2Transport},
    AgentError, Identity, NonceFactory, NonceGenerator,
};
use std::sync::Arc;

<<<<<<< HEAD
#[derive(Default)]
=======
/// A builder for an [`Agent`].
#[derive(Debug)]
>>>>>>> 4669e7e0
pub struct AgentBuilder {
    config: AgentConfig,
}

impl AgentBuilder {
    /// Create an instance of [Agent] with the information from this builder.
    pub fn build(self) -> Result<Agent, AgentError> {
        Agent::new(self.config)
    }

    /// Set the URL of the [Agent].
    #[cfg(feature = "reqwest")]
    #[deprecated(since = "0.3.0", note = "Prefer using with_transport().")]
    pub fn with_url<S: Into<String>>(self, url: S) -> Self {
        use crate::agent::http_transport::ReqwestHttpReplicaV2Transport;

        self.with_transport(ReqwestHttpReplicaV2Transport::create(url).unwrap())
    }

    /// Set a Replica transport to talk to serve as the replica interface.
    pub fn with_transport<T: 'static + ReplicaV2Transport>(self, transport: T) -> Self {
        self.with_arc_transport(Arc::new(transport))
    }

    /// Same as [with_transport], but provides a `Arc` boxed implementation instead
    /// of a direct type.
    pub fn with_arc_transport(mut self, transport: Arc<dyn ReplicaV2Transport>) -> Self {
        self.config.transport = Some(transport);
        self
    }

    /// Add a NonceFactory to this Agent. By default, no nonce is produced.
    pub fn with_nonce_factory(self, nonce_factory: NonceFactory) -> AgentBuilder {
        self.with_nonce_generator(nonce_factory)
    }

    /// Same as [with_nonce_factory], but for any `NonceGenerator` type
    pub fn with_nonce_generator<N: 'static + NonceGenerator>(
        self,
        nonce_factory: N,
    ) -> AgentBuilder {
        self.with_arc_nonce_generator(Arc::new(nonce_factory))
    }

    /// Same as [with_nonce_generator], but provides a `Arc` boxed implementation instead
    /// of a direct type.
    pub fn with_arc_nonce_generator(
        mut self,
        nonce_factory: Arc<dyn NonceGenerator>,
    ) -> AgentBuilder {
        self.config.nonce_factory = Arc::new(nonce_factory);
        self
    }

    /// Add an identity provider for signing messages. This is required.
    pub fn with_identity<I>(self, identity: I) -> Self
    where
        I: 'static + Identity,
    {
        self.with_arc_identity(Arc::new(identity))
    }

    /// Same as [with_identity], but provides a boxed implementation instead
    /// of a direct type.
    pub fn with_boxed_identity(self, identity: Box<dyn Identity>) -> Self {
        self.with_arc_identity(Arc::from(identity))
    }

    /// Same as [with_identity], but provides a `Arc` boxed implementation instead
    /// of a direct type.
    pub fn with_arc_identity(mut self, identity: Arc<dyn Identity>) -> Self {
        self.config.identity = identity;
        self
    }

    /// Provides a _default_ ingress expiry. This is the delta that will be applied
    /// at the time an update or query is made. The default expiry cannot be a
    /// fixed system time.
    pub fn with_ingress_expiry(self, duration: Option<std::time::Duration>) -> Self {
        AgentBuilder {
            config: AgentConfig {
                ingress_expiry_duration: duration,
                ..self.config
            },
        }
    }
}<|MERGE_RESOLUTION|>--- conflicted
+++ resolved
@@ -4,12 +4,8 @@
 };
 use std::sync::Arc;
 
-<<<<<<< HEAD
-#[derive(Default)]
-=======
 /// A builder for an [`Agent`].
 #[derive(Debug)]
->>>>>>> 4669e7e0
 pub struct AgentBuilder {
     config: AgentConfig,
 }
