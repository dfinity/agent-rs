--- conflicted
+++ resolved
@@ -6,11 +6,7 @@
 };
 use std::{sync::Arc, time::Duration};
 
-<<<<<<< HEAD
-use super::{route_provider::RouteProvider, IC_ROOT_KEY};
-=======
 use super::{route_provider::RouteProvider, HttpService};
->>>>>>> 42bfce85
 
 /// A configuration for an agent.
 #[derive(Clone)]
@@ -34,18 +30,12 @@
     pub max_response_body_size: Option<usize>,
     /// See [`with_max_tcp_error_retries`](super::AgentBuilder::with_max_tcp_error_retries).
     pub max_tcp_error_retries: usize,
-<<<<<<< HEAD
-    /// See [`with_call_v3_endpoint`](super::AgentBuilder::with_call_v3_endpoint).
-    #[cfg(feature = "experimental_sync_call")]
-    pub use_call_v3_endpoint: bool,
     /// See [`with_preset_root_key`](super::AgentBuilder::with_preset_root_key).
     pub root_key: Option<Vec<u8>>,
-=======
     /// See [`with_arc_http_middleware`](super::AgentBuilder::with_arc_http_middleware).
     pub http_service: Option<Arc<dyn HttpService>>,
     /// See [`with_max_polling_time`](super::AgentBuilder::with_max_polling_time).
     pub max_polling_time: Duration,
->>>>>>> 42bfce85
 }
 
 impl Default for AgentConfig {
@@ -61,13 +51,8 @@
             route_provider: None,
             max_response_body_size: None,
             max_tcp_error_retries: 0,
-<<<<<<< HEAD
-            #[cfg(feature = "experimental_sync_call")]
-            use_call_v3_endpoint: false,
             root_key: None,
-=======
             max_polling_time: Duration::from_secs(60 * 5),
->>>>>>> 42bfce85
         }
     }
 }