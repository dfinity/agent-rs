--- conflicted
+++ resolved
@@ -24,12 +24,8 @@
     pub nonce_factory: NonceFactory,
     pub identity: Box<dyn Identity + Send + Sync>,
     pub default_waiter: delay::Delay,
-<<<<<<< HEAD
     pub password_manager: Option<Box<dyn PasswordManager + Send + Sync>>,
-=======
-    pub password_manager: Option<Box<dyn PasswordManager>>,
     pub ingress_expiry_duration: Option<std::time::Duration>,
->>>>>>> 9d611f08
 }
 
 impl Default for AgentConfig {
