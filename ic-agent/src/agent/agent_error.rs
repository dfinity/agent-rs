--- conflicted
+++ resolved
@@ -100,16 +100,14 @@
     #[error("Failed to initialize the BLS library")]
     BlsInitializationFailure(),
 
-<<<<<<< HEAD
     #[error("The invocation to the wallet call forward method failed with the error: {0}")]
     WalletCallFailed(String),
-=======
+
     #[error("Missing replica transport in the Agent Builder.")]
     MissingReplicaTransport(),
 
     #[error("An error happened during communication with the replica: {0}")]
     TransportError(Box<dyn std::error::Error + Send + Sync>),
->>>>>>> 7c90a024
 }
 
 impl PartialEq for AgentError {
