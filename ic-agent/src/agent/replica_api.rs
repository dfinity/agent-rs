--- conflicted
+++ resolved
@@ -109,11 +109,7 @@
 }
 
 /// A `Certificate` as defined in https://smartcontracts.org/docs/interface-spec/index.html#_certificate
-<<<<<<< HEAD
-#[derive(Debug, Deserialize, Eq, PartialEq)]
-=======
-#[derive(Debug, Deserialize)]
->>>>>>> e7f50501
+#[derive(Debug, Deserialize, PartialEq, Eq)]
 pub struct Certificate<'a> {
     /// The hash tree.
     pub tree: HashTree<'a>,
@@ -126,11 +122,7 @@
     pub delegation: Option<Delegation>,
 }
 
-<<<<<<< HEAD
-#[derive(Debug, Deserialize, Eq, PartialEq)]
-=======
-#[derive(Debug, Deserialize)]
->>>>>>> e7f50501
+#[derive(Debug, Deserialize, PartialEq, Eq)]
 pub struct Delegation {
     #[serde(with = "serde_bytes")]
     pub subnet_id: Vec<u8>,
