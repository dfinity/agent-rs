--- conflicted
+++ resolved
@@ -325,7 +325,6 @@
         arg: &[u8],
         ingress_expiry_datetime: Option<u64>,
     ) -> Result<Vec<u8>, AgentError> {
-<<<<<<< HEAD
         let request = self.query_content(canister_id, method_name, arg, ingress_expiry_datetime)?;
         let serialized_bytes = sign_request(&request, self.identity.clone())?;
         self.query_endpoint::<replica_api::QueryResponse>(effective_canister_id, serialized_bytes)
@@ -375,32 +374,10 @@
     ) -> Result<QueryContent, AgentError> {
         Ok(QueryContent::QueryRequest {
             sender: self.identity.sender().map_err(AgentError::SigningError)?,
-            canister_id: canister_id.clone(),
+            canister_id: *canister_id,
             method_name: method_name.to_string(),
             arg: arg.to_vec(),
             ingress_expiry: ingress_expiry_datetime.unwrap_or_else(|| self.get_expiry_date()),
-=======
-        self.query_endpoint::<replica_api::QueryResponse>(
-            effective_canister_id,
-            QueryContent::QueryRequest {
-                sender: self.identity.sender().map_err(AgentError::SigningError)?,
-                canister_id: *canister_id,
-                method_name: method_name.to_string(),
-                arg: arg.to_vec(),
-                ingress_expiry: ingress_expiry_datetime.unwrap_or_else(|| self.get_expiry_date()),
-            },
-        )
-        .await
-        .and_then(|response| match response {
-            replica_api::QueryResponse::Replied { reply } => Ok(reply.arg),
-            replica_api::QueryResponse::Rejected {
-                reject_code,
-                reject_message,
-            } => Err(AgentError::ReplicaError {
-                reject_code,
-                reject_message,
-            }),
->>>>>>> ca9c672f
         })
     }
 
@@ -414,7 +391,6 @@
         arg: &[u8],
         ingress_expiry_datetime: Option<u64>,
     ) -> Result<RequestId, AgentError> {
-<<<<<<< HEAD
         let request =
             self.update_content(canister_id, method_name, arg, ingress_expiry_datetime)?;
         let request_id = to_request_id(&request)?;
@@ -447,27 +423,13 @@
         ingress_expiry_datetime: Option<u64>,
     ) -> Result<CallRequestContent, AgentError> {
         Ok(CallRequestContent::CallRequest {
-            canister_id: canister_id.clone(),
+            canister_id: *canister_id,
             method_name: method_name.into(),
             arg: arg.to_vec(),
             nonce: self.nonce_factory.generate().map(|b| b.as_slice().into()),
             sender: self.identity.sender().map_err(AgentError::SigningError)?,
             ingress_expiry: ingress_expiry_datetime.unwrap_or_else(|| self.get_expiry_date()),
         })
-=======
-        self.call_endpoint(
-            effective_canister_id,
-            CallRequestContent::CallRequest {
-                canister_id: *canister_id,
-                method_name: method_name.into(),
-                arg: arg.to_vec(),
-                nonce: self.nonce_factory.generate().map(|b| b.as_slice().into()),
-                sender: self.identity.sender().map_err(AgentError::SigningError)?,
-                ingress_expiry: ingress_expiry_datetime.unwrap_or_else(|| self.get_expiry_date()),
-            },
-        )
-        .await
->>>>>>> ca9c672f
     }
 
     // Call request_status on the RequestId once and classify the result
@@ -979,7 +941,7 @@
                 canister_id,
                 method_name,
                 arg,
-                effective_canister_id: self.effective_canister_id.clone(),
+                effective_canister_id: self.effective_canister_id,
                 signed_query,
             }),
         }
@@ -1135,7 +1097,7 @@
                 canister_id,
                 method_name,
                 arg,
-                effective_canister_id: self.effective_canister_id.clone(),
+                effective_canister_id: self.effective_canister_id,
                 signed_update,
                 request_id,
             }),
@@ -1160,7 +1122,7 @@
             } => Ok(signed::SignedRequestStatus {
                 ingress_expiry,
                 sender,
-                effective_canister_id: self.effective_canister_id.clone(),
+                effective_canister_id: self.effective_canister_id,
                 request_id,
                 signed_request_status,
             }),
