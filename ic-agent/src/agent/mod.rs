pub(crate) mod agent_config;
pub(crate) mod agent_error;
pub(crate) mod builder;
pub(crate) mod nonce;
pub(crate) mod replica_api;
pub(crate) mod response;

pub(crate) mod public {
    pub use super::agent_config::{AgentConfig, PasswordManager};
    pub use super::agent_error::AgentError;
    pub use super::builder::AgentBuilder;
    pub use super::nonce::NonceFactory;
    pub use super::response::{Replied, RequestStatusResponse};
    pub use super::Agent;
}

#[cfg(test)]
mod agent_test;

use crate::agent::replica_api::{AsyncContent, Envelope, SyncContent};
use crate::identity::Identity;
use crate::{to_request_id, Principal, RequestId, Status};
use delay::Waiter;
use reqwest::Method;
use serde::Serialize;

use public::*;
use std::convert::TryFrom;
use std::time::Duration;

const DOMAIN_SEPARATOR: &[u8; 11] = b"\x0Aic-request";

/// A low level Agent to make calls to a Replica endpoint.
///
/// ```ignore
/// # // This test is ignored because it requires an ic to be running. We run these
/// # // in the ic-ref workflow.
/// use ic_agent::{Agent, Principal};
/// use candid::{Encode, Decode, CandidType};
/// use serde::Deserialize;
///
/// #[derive(CandidType, Deserialize)]
/// struct CreateCanisterResult {
///   canister_id: candid::Principal,
/// }
///
/// # fn create_identity() -> impl ic_agent::Identity {
/// #     let rng = ring::rand::SystemRandom::new();
/// #     let key_pair = ring::signature::Ed25519KeyPair::generate_pkcs8(&rng)
/// #         .expect("Could not generate a key pair.");
/// #
/// #     ic_agent::BasicIdentity::from_key_pair(
/// #         ring::signature::Ed25519KeyPair::from_pkcs8(key_pair.as_ref())
/// #           .expect("Could not read the key pair."),
/// #     )
/// # }
/// #
/// # const URL: &'static str = concat!("http://localhost:", env!("IC_REF_PORT"));
/// #
/// async fn create_a_canister() -> Result<Principal, Box<dyn std::error::Error>> {
///   let agent = Agent::builder()
///     .with_url(URL)
///     .with_identity(create_identity())
///     .build()?;
///   let management_canister_id = Principal::from_text("aaaaa-aa")?;
///
///   let waiter = delay::Delay::builder()
///     .throttle(std::time::Duration::from_millis(500))
///     .timeout(std::time::Duration::from_secs(60 * 5))
///     .build();
///
///   // Create a call to the management canister to create a new canister ID,
///   // and wait for a result.
///   let response = agent.update(&management_canister_id, "create_canister")
///     .with_arg(&Encode!()?)  // Empty Candid.
///     .call_and_wait(waiter)
///     .await?;
///
///   let result = Decode!(response.as_slice(), CreateCanisterResult)?;
///   let canister_id: Principal = Principal::from_text(&result.canister_id.to_text())?;
///   Ok(canister_id)
/// }
///
/// # let mut runtime = tokio::runtime::Runtime::new().unwrap();
/// # runtime.block_on(async {
/// let canister_id = create_a_canister().await.unwrap();
/// eprintln!("{}", canister_id);
/// # });
/// ```
///
/// This agent does not understand Candid, and only acts on byte buffers.
pub struct Agent {
    url: reqwest::Url,
    nonce_factory: NonceFactory,
    client: reqwest::Client,
<<<<<<< HEAD
    identity: Box<dyn Identity + Send + Sync>,
    password_manager: Option<Box<dyn PasswordManager + Send + Sync>>,
=======
    identity: Box<dyn Identity>,
    password_manager: Option<Box<dyn PasswordManager>>,
    ingress_expiry_duration: Duration,
>>>>>>> 9d611f08
}

impl Agent {
    /// Create an instance of an [`AgentBuilder`] for building an [`Agent`]. This is simpler than
    /// using the [`AgentConfig`] and [`Agent::new()`].
    pub fn builder() -> builder::AgentBuilder {
        Default::default()
    }

    /// Create an instance of an [`Agent`].
    pub fn new(config: AgentConfig) -> Result<Agent, AgentError> {
        let url = config.url;
        let mut tls_config = rustls::ClientConfig::new();

        // Advertise support for HTTP/2
        tls_config.alpn_protocols = vec![b"h2".to_vec(), b"http/1.1".to_vec()];
        // Mozilla CA root store
        tls_config
            .root_store
            .add_server_trust_anchors(&webpki_roots::TLS_SERVER_ROOTS);

        Ok(Agent {
            url: reqwest::Url::parse(&url)
                .and_then(|url| url.join("api/v1/"))
                .map_err(|_| AgentError::InvalidReplicaUrl(url.clone()))?,
            client: reqwest::Client::builder()
                .use_preconfigured_tls(tls_config)
                .build()
                .expect("Could not create HTTP client."),
            nonce_factory: config.nonce_factory,
            identity: config.identity,
            password_manager: config.password_manager,
            ingress_expiry_duration: config
                .ingress_expiry_duration
                .unwrap_or_else(|| Duration::from_secs(300)),
        })
    }

    fn get_expiry_date(&self) -> u64 {
        let permitted_drift = Duration::from_secs(60);
        (self.ingress_expiry_duration
            + std::time::SystemTime::now()
                .duration_since(std::time::UNIX_EPOCH)
                .expect("Time wrapped around.")
            - permitted_drift)
            .as_nanos() as u64
    }

    fn construct_message(&self, request_id: &RequestId) -> Vec<u8> {
        let mut buf = vec![];
        buf.extend_from_slice(DOMAIN_SEPARATOR);
        buf.extend_from_slice(request_id.as_slice());
        buf
    }

    async fn request(
        &self,
        http_request: reqwest::Request,
    ) -> Result<(reqwest::StatusCode, reqwest::header::HeaderMap, Vec<u8>), AgentError> {
        let response = self
            .client
            .execute(
                http_request
                    .try_clone()
                    .expect("Could not clone a request."),
            )
            .await
            .map_err(AgentError::from)?;

        let http_status = response.status();
        let response_headers = response.headers().clone();
        let bytes = response.bytes().await?.to_vec();

        Ok((http_status, response_headers, bytes))
    }

    fn maybe_add_authorization(
        &self,
        http_request: &mut reqwest::Request,
        cached: bool,
    ) -> Result<(), AgentError> {
        if let Some(pm) = &self.password_manager {
            let maybe_user_pass = if cached {
                pm.cached(http_request.url().as_str())
            } else {
                pm.required(http_request.url().as_str()).map(Some)
            };

            if let Some((u, p)) = maybe_user_pass.map_err(AgentError::AuthenticationError)? {
                let auth = base64::encode(&format!("{}:{}", u, p));
                http_request.headers_mut().insert(
                    reqwest::header::AUTHORIZATION,
                    format!("Basic {}", auth).parse().unwrap(),
                );
            }
        }
        Ok(())
    }

    async fn execute<T: std::fmt::Debug + serde::Serialize>(
        &self,
        method: Method,
        endpoint: &str,
        envelope: Option<Envelope<T>>,
    ) -> Result<Vec<u8>, AgentError> {
        let mut body = None;
        if let Some(e) = envelope {
            let mut serialized_bytes = Vec::new();

            let mut serializer = serde_cbor::Serializer::new(&mut serialized_bytes);
            serializer.self_describe()?;
            e.serialize(&mut serializer)?;

            body = Some(serialized_bytes);
        }

        let url = self.url.join(endpoint)?;
        let mut http_request = reqwest::Request::new(method, url);
        http_request.headers_mut().insert(
            reqwest::header::CONTENT_TYPE,
            "application/cbor".parse().unwrap(),
        );

        self.maybe_add_authorization(&mut http_request, true)?;

        *http_request.body_mut() = body.map(reqwest::Body::from);

        let mut status;
        let mut headers;
        let mut body;
        loop {
            let request_result = self.request(http_request.try_clone().unwrap()).await?;
            status = request_result.0;
            headers = request_result.1;
            body = request_result.2;

            // If the server returned UNAUTHORIZED, and it is the first time we replay the call,
            // check if we can get the username/password for the HTTP Auth.
            if status == reqwest::StatusCode::UNAUTHORIZED {
                if self.url.scheme() == "https" || self.url.host_str() == Some("localhost") {
                    // If there is a password manager, get the username and password from it.
                    self.maybe_add_authorization(&mut http_request, false)?;
                } else {
                    return Err(AgentError::CannotUseAuthenticationOnNonSecureUrl());
                }
            } else {
                break;
            }
        }

        if status.is_client_error() || status.is_server_error() {
            Err(AgentError::HttpError {
                status: status.into(),
                content_type: headers
                    .get(reqwest::header::CONTENT_TYPE)
                    .and_then(|value| value.to_str().ok())
                    .map(|x| x.to_string()),
                content: body,
            })
        } else {
            Ok(body)
        }
    }

    async fn read_endpoint<A>(&self, request: SyncContent) -> Result<A, AgentError>
    where
        A: serde::de::DeserializeOwned,
    {
        let anonymous = Principal::anonymous();
        let request_id = to_request_id(&request)?;
        let sender = match &request {
            SyncContent::QueryRequest { sender, .. } => sender,
            SyncContent::RequestStatusRequest { .. } => &anonymous,
        };
        let msg = self.construct_message(&request_id);
        let signature = self
            .identity
            .sign(&msg, &sender)
            .map_err(AgentError::SigningError)?;
        let bytes = self
            .execute(
                Method::POST,
                "read",
                Some(Envelope {
                    content: request,
                    sender_pubkey: signature.public_key,
                    sender_sig: signature.signature,
                }),
            )
            .await?;

        serde_cbor::from_slice(&bytes).map_err(AgentError::InvalidCborData)
    }

    async fn submit_endpoint(&self, request: AsyncContent) -> Result<RequestId, AgentError> {
        let request_id = to_request_id(&request)?;
        let sender = match request.clone() {
            AsyncContent::CallRequest { sender, .. } => sender,
        };
        let msg = self.construct_message(&request_id);
        let signature = self
            .identity
            .sign(&msg, &sender)
            .map_err(AgentError::SigningError)?;
        let _ = self
            .execute(
                Method::POST,
                "submit",
                Some(Envelope {
                    content: request,
                    sender_pubkey: signature.public_key,
                    sender_sig: signature.signature,
                }),
            )
            .await?;

        Ok(request_id)
    }

    /// The simplest way to do a query call; sends a byte array and will return a byte vector.
    /// The encoding is left as an exercise to the user.
    ///
    /// This can be used as follow:
    /// ```no_run
    /// use ic_agent::Agent;
    /// use ic_types::Principal;
    ///
    /// async fn query_example() -> Result<(), Box<dyn std::error::Error>> {
    ///     let agent = Agent::builder().with_url("https://gw.dfinity.network").build()?;
    ///     let canister_id = Principal::from_text("w7x7r-cok77-xa")?;
    ///     let response = agent.query_raw(&canister_id, "echo", &[1, 2, 3], None).await?;
    ///     assert_eq!(response, &[1, 2, 3]);
    ///     Ok(())
    /// }
    /// ```
    pub async fn query_raw(
        &self,
        canister_id: &Principal,
        method_name: &str,
        arg: &[u8],
        ingress_expiry_datetime: Option<u64>,
    ) -> Result<Vec<u8>, AgentError> {
        self.read_endpoint::<replica_api::QueryResponse>(SyncContent::QueryRequest {
            sender: self.identity.sender().map_err(AgentError::SigningError)?,
            canister_id: canister_id.clone(),
            method_name: method_name.to_string(),
            arg: arg.to_vec(),
            ingress_expiry: ingress_expiry_datetime.unwrap_or_else(|| self.get_expiry_date()),
        })
        .await
        .and_then(|response| match response {
            replica_api::QueryResponse::Replied { reply } => Ok(reply.arg),
            replica_api::QueryResponse::Rejected {
                reject_code,
                reject_message,
            } => Err(AgentError::ReplicaError {
                reject_code,
                reject_message,
            }),
        })
    }

    /// The simplest way to do an update call; sends a byte array and will return a RequestId.
    /// The RequestId should then be used for request_status (most likely in a loop).
    async fn update_raw(
        &self,
        canister_id: &Principal,
        method_name: &str,
        arg: &[u8],
        ingress_expiry_datetime: Option<u64>,
    ) -> Result<RequestId, AgentError> {
        self.submit_endpoint(AsyncContent::CallRequest {
            canister_id: canister_id.clone(),
            method_name: method_name.into(),
            arg: arg.to_vec(),
            nonce: self.nonce_factory.generate().map(|b| b.as_slice().into()),
            sender: self.identity.sender().map_err(AgentError::SigningError)?,
            ingress_expiry: ingress_expiry_datetime.unwrap_or_else(|| self.get_expiry_date()),
        })
        .await
    }

    pub async fn request_status_raw(
        &self,
        request_id: &RequestId,
        ingress_expiry_datetime: Option<u64>,
    ) -> Result<RequestStatusResponse, AgentError> {
        self.read_endpoint(SyncContent::RequestStatusRequest {
            request_id: request_id.as_slice().into(),
            ingress_expiry: ingress_expiry_datetime.unwrap_or_else(|| self.get_expiry_date()),
        })
        .await
        .map(|response| match response {
            replica_api::Status::Replied { reply } => {
                let reply = match reply {
                    replica_api::RequestStatusResponseReplied::CallReply(reply) => {
                        Replied::CallReplied(reply.arg)
                    }
                };
                RequestStatusResponse::Replied { reply }
            }
            replica_api::Status::Rejected {
                reject_code,
                reject_message,
            } => RequestStatusResponse::Rejected {
                reject_code,
                reject_message,
            },
            replica_api::Status::Unknown {} => RequestStatusResponse::Unknown,
            replica_api::Status::Received {} => RequestStatusResponse::Received,
            replica_api::Status::Processing {} => RequestStatusResponse::Processing,
            replica_api::Status::Done {} => RequestStatusResponse::Done,
        })
    }

    pub fn update<S: ToString>(&self, canister_id: &Principal, method_name: S) -> UpdateBuilder {
        UpdateBuilder::new(self, canister_id.clone(), method_name.to_string())
    }

    pub async fn status(&self) -> Result<Status, AgentError> {
        let bytes = self.execute::<()>(Method::GET, "status", None).await?;

        let cbor: serde_cbor::Value =
            serde_cbor::from_slice(&bytes).map_err(AgentError::InvalidCborData)?;

        Status::try_from(&cbor).map_err(|_| AgentError::InvalidReplicaStatus)
    }
}

/// An Update Request Builder.
///
/// This makes it easier to do update calls without actually passing all arguments or specifying
/// if you want to wait or not.
pub struct UpdateBuilder<'agent> {
    agent: &'agent Agent,
    canister_id: Principal,
    method_name: String,
    arg: Vec<u8>,
    ingress_expiry_datetime: Option<u64>,
}

impl<'agent> UpdateBuilder<'agent> {
    pub fn new(agent: &'agent Agent, canister_id: Principal, method_name: String) -> Self {
        Self {
            agent,
            canister_id,
            method_name,
            arg: vec![],
            ingress_expiry_datetime: None,
        }
    }

    pub fn with_arg<A: AsRef<[u8]>>(&mut self, arg: A) -> &mut Self {
        self.arg = arg.as_ref().to_vec();
        self
    }

    /// Takes a SystemTime converts it to a Duration by calling
    /// duration_since(UNIX_EPOCH) to learn about where in time this SystemTime lies.
    /// The Duration is converted to nanoseconds and stored in ingress_expiry_datetime
    pub fn expire_at(&mut self, time: std::time::SystemTime) -> &mut Self {
        self.ingress_expiry_datetime = Some(
            time.duration_since(std::time::UNIX_EPOCH)
                .expect("Time wrapped around")
                .as_nanos() as u64,
        );
        self
    }

    /// Takes a Duration (i.e. 30 sec/5 min 30 sec/1 h 30 min, etc.) and adds it to the
    /// Duration of the current SystemTime since the UNIX_EPOCH
    /// Subtracts a permitted drift from the sum to account for using system time and not block time.
    /// Converts the difference to nanoseconds and stores in ingress_expiry_datetime
    pub fn expire_after(&mut self, duration: std::time::Duration) -> &mut Self {
        let permitted_drift = Duration::from_secs(60);
        self.ingress_expiry_datetime = Some(
            (duration
                + std::time::SystemTime::now()
                    .duration_since(std::time::UNIX_EPOCH)
                    .expect("Time wrapped around")
                - permitted_drift)
                .as_nanos() as u64,
        );
        self
    }

    pub async fn call_and_wait<W: Waiter>(&self, mut waiter: W) -> Result<Vec<u8>, AgentError> {
        let request_id = self
            .agent
            .update_raw(
                &self.canister_id,
                self.method_name.as_str(),
                self.arg.as_slice(),
                self.ingress_expiry_datetime,
            )
            .await?;
        waiter.start();

        loop {
            match self
                .agent
                .request_status_raw(&request_id, self.ingress_expiry_datetime)
                .await?
            {
                RequestStatusResponse::Replied {
                    reply: Replied::CallReplied(arg),
                } => return Ok(arg),
                RequestStatusResponse::Rejected {
                    reject_code,
                    reject_message,
                } => {
                    return Err(AgentError::ReplicaError {
                        reject_code,
                        reject_message,
                    })
                }
                RequestStatusResponse::Unknown => (),
                RequestStatusResponse::Received => (),
                RequestStatusResponse::Processing => (),
                RequestStatusResponse::Done => {
                    return Err(AgentError::RequestStatusDoneNoReply(String::from(
                        request_id,
                    )))
                }
            };

            waiter
                .wait()
                .map_err(|_| AgentError::TimeoutWaitingForResponse())?;
        }
    }

    pub async fn call(&self) -> Result<RequestId, AgentError> {
        self.agent
            .update_raw(
                &self.canister_id,
                self.method_name.as_str(),
                self.arg.as_slice(),
                self.ingress_expiry_datetime,
            )
            .await
    }
}<|MERGE_RESOLUTION|>--- conflicted
+++ resolved
@@ -93,14 +93,9 @@
     url: reqwest::Url,
     nonce_factory: NonceFactory,
     client: reqwest::Client,
-<<<<<<< HEAD
     identity: Box<dyn Identity + Send + Sync>,
     password_manager: Option<Box<dyn PasswordManager + Send + Sync>>,
-=======
-    identity: Box<dyn Identity>,
-    password_manager: Option<Box<dyn PasswordManager>>,
     ingress_expiry_duration: Duration,
->>>>>>> 9d611f08
 }
 
 impl Agent {
