--- conflicted
+++ resolved
@@ -799,11 +799,7 @@
         content: Cow::Borrowed(content),
         sender_pubkey: signature.public_key,
         sender_sig: signature.signature,
-<<<<<<< HEAD
-        sender_delegations: signature.delegations,
-=======
-        sender_delegation: None,
->>>>>>> 7a67191f
+        sender_delegation: signature.delegations,
     };
 
     let mut serialized_bytes = Vec::new();
