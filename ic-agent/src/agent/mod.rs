--- conflicted
+++ resolved
@@ -27,7 +27,7 @@
 use crate::{
     agent::response_authentication::{
         extract_der, lookup_canister_info, lookup_canister_metadata, lookup_request_status,
-        lookup_value,
+        lookup_subnet, lookup_subnet_metrics, lookup_value,
     },
     export::Principal,
     identity::Identity,
@@ -52,12 +52,6 @@
     task::{Context, Poll},
     time::Duration,
 };
-
-<<<<<<< HEAD
-use self::response_authentication::lookup_subnet;
-=======
-use self::response_authentication::lookup_subnet_metrics;
->>>>>>> ec427330
 
 const IC_STATE_ROOT_DOMAIN_SEPARATOR: &[u8; 14] = b"\x0Dic-state-root";
 
@@ -833,7 +827,7 @@
                     delegation.subnet_id.as_ref(),
                     "public_key".as_bytes(),
                 ];
-                let pk = lookup_value(&cert, public_key_path)
+                let pk = lookup_value(&cert.tree, public_key_path)
                     .map_err(|_| AgentError::CertificateNotAuthorized())?
                     .to_vec();
                 Ok(pk)
