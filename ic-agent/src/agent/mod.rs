--- conflicted
+++ resolved
@@ -42,11 +42,7 @@
 };
 use std::{
     convert::TryFrom,
-<<<<<<< HEAD
-    fmt::Debug,
-=======
     fmt,
->>>>>>> e7f50501
     future::Future,
     pin::Pin,
     sync::{Arc, RwLock},
@@ -253,7 +249,7 @@
 /// ```
 ///
 /// This agent does not understand Candid, and only acts on byte buffers.
-#[derive(Clone, Debug)]
+#[derive(Clone)]
 pub struct Agent {
     nonce_factory: Arc<dyn NonceGenerator>,
     identity: Arc<dyn Identity>,
@@ -262,8 +258,8 @@
     transport: Arc<dyn ReplicaV2Transport>,
 }
 
-impl Debug for Agent {
-    fn fmt(&self, f: &mut std::fmt::Formatter<'_>) -> Result<(), std::fmt::Error> {
+impl fmt::Debug for Agent {
+    fn fmt(&self, f: &mut fmt::Formatter<'_>) -> Result<(), std::fmt::Error> {
         f.debug_struct("Agent")
             .field("ingress_expiry_duration", &self.ingress_expiry_duration)
             .finish()
