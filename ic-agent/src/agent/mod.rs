//! The main Agent module. Contains the [Agent] type and all associated structures.
pub(crate) mod agent_config;
pub mod agent_error;
pub(crate) mod builder;
pub mod http_transport;
pub(crate) mod nonce;
pub(crate) mod response_authentication;
pub mod status;

pub use agent_config::AgentConfig;
pub use agent_error::AgentError;
pub use builder::AgentBuilder;
#[doc(inline)]
pub use ic_transport_types::{
    signed, Envelope, EnvelopeContent, RejectCode, RejectResponse, ReplyResponse,
    RequestStatusResponse,
};
pub use nonce::{NonceFactory, NonceGenerator};
use time::OffsetDateTime;

#[cfg(test)]
mod agent_test;

use crate::{
    agent::response_authentication::{
        extract_der, lookup_canister_info, lookup_canister_metadata, lookup_request_status,
        lookup_value,
    },
    export::Principal,
    identity::Identity,
    to_request_id, RequestId,
};
use backoff::{backoff::Backoff, ExponentialBackoffBuilder};
use ic_certification::{Certificate, Delegation, Label};
use ic_transport_types::{
    signed::{SignedQuery, SignedRequestStatus, SignedUpdate},
<<<<<<< HEAD
    Envelope, QueryResponse, ReadStateResponse, SubnetMetrics,
=======
    QueryResponse, ReadStateResponse,
>>>>>>> 3a4cc378
};
use serde::Serialize;
use status::Status;
use std::{
    borrow::Cow,
    convert::TryFrom,
    fmt,
    future::Future,
    pin::Pin,
    sync::{Arc, RwLock},
    task::{Context, Poll},
    time::Duration,
};

use self::response_authentication::lookup_subnet_metrics;

const IC_STATE_ROOT_DOMAIN_SEPARATOR: &[u8; 14] = b"\x0Dic-state-root";

const IC_ROOT_KEY: &[u8; 133] = b"\x30\x81\x82\x30\x1d\x06\x0d\x2b\x06\x01\x04\x01\x82\xdc\x7c\x05\x03\x01\x02\x01\x06\x0c\x2b\x06\x01\x04\x01\x82\xdc\x7c\x05\x03\x02\x01\x03\x61\x00\x81\x4c\x0e\x6e\xc7\x1f\xab\x58\x3b\x08\xbd\x81\x37\x3c\x25\x5c\x3c\x37\x1b\x2e\x84\x86\x3c\x98\xa4\xf1\xe0\x8b\x74\x23\x5d\x14\xfb\x5d\x9c\x0c\xd5\x46\xd9\x68\x5f\x91\x3a\x0c\x0b\x2c\xc5\x34\x15\x83\xbf\x4b\x43\x92\xe4\x67\xdb\x96\xd6\x5b\x9b\xb4\xcb\x71\x71\x12\xf8\x47\x2e\x0d\x5a\x4d\x14\x50\x5f\xfd\x74\x84\xb0\x12\x91\x09\x1c\x5f\x87\xb9\x88\x83\x46\x3f\x98\x09\x1a\x0b\xaa\xae";

#[cfg(not(target_family = "wasm"))]
type AgentFuture<'a, V> = Pin<Box<dyn Future<Output = Result<V, AgentError>> + Send + 'a>>;

#[cfg(target_family = "wasm")]
type AgentFuture<'a, V> = Pin<Box<dyn Future<Output = Result<V, AgentError>> + 'a>>;

/// A facade that connects to a Replica and does requests. These requests can be of any type
/// (does not have to be HTTP). This trait is to inverse the control from the Agent over its
/// connection code, and to resolve any direct dependencies to tokio or HTTP code from this
/// crate.
///
/// An implementation of this trait for HTTP transport is implemented using Reqwest, with the
/// feature flag `reqwest`. This might be deprecated in the future.
///
/// Any error returned by these methods will bubble up to the code that called the [Agent].
pub trait Transport: Send + Sync {
    /// Sends an asynchronous request to a replica. The Request ID is non-mutable and
    /// depends on the content of the envelope.
    ///
    /// This normally corresponds to the `/api/v2/canister/<effective_canister_id>/call` endpoint.
    fn call(
        &self,
        effective_canister_id: Principal,
        envelope: Vec<u8>,
        request_id: RequestId,
    ) -> AgentFuture<()>;

    /// Sends a synchronous request to a replica. This call includes the body of the request message
    /// itself (envelope).
    ///
    /// This normally corresponds to the `/api/v2/canister/<effective_canister_id>/read_state` endpoint.
    fn read_state(
        &self,
        effective_canister_id: Principal,
        envelope: Vec<u8>,
    ) -> AgentFuture<Vec<u8>>;

    /// Sends a synchronous request to a replica. This call includes the body of the request message
    /// itself (envelope).
    ///
    /// This normally corresponds to the `/api/v2/subnet/<subnet_id>/read_state` endpoint.
    fn read_subnet_state(&self, subnet_id: Principal, envelope: Vec<u8>) -> AgentFuture<Vec<u8>>;

    /// Sends a synchronous request to a replica. This call includes the body of the request message
    /// itself (envelope).
    ///
    /// This normally corresponds to the `/api/v2/canister/<effective_canister_id>/query` endpoint.
    fn query(&self, effective_canister_id: Principal, envelope: Vec<u8>) -> AgentFuture<Vec<u8>>;

    /// Sends a status request to the replica, returning whatever the replica returns.
    /// In the current spec v2, this is a CBOR encoded status message, but we are not
    /// making this API attach semantics to the response.
    fn status(&self) -> AgentFuture<Vec<u8>>;
}

impl<I: Transport + ?Sized> Transport for Box<I> {
    fn call(
        &self,
        effective_canister_id: Principal,
        envelope: Vec<u8>,
        request_id: RequestId,
    ) -> AgentFuture<()> {
        (**self).call(effective_canister_id, envelope, request_id)
    }
    fn read_state(
        &self,
        effective_canister_id: Principal,
        envelope: Vec<u8>,
    ) -> AgentFuture<Vec<u8>> {
        (**self).read_state(effective_canister_id, envelope)
    }
    fn query(&self, effective_canister_id: Principal, envelope: Vec<u8>) -> AgentFuture<Vec<u8>> {
        (**self).query(effective_canister_id, envelope)
    }
    fn status(&self) -> AgentFuture<Vec<u8>> {
        (**self).status()
    }
    fn read_subnet_state(&self, subnet_id: Principal, envelope: Vec<u8>) -> AgentFuture<Vec<u8>> {
        (**self).read_subnet_state(subnet_id, envelope)
    }
}
impl<I: Transport + ?Sized> Transport for Arc<I> {
    fn call(
        &self,
        effective_canister_id: Principal,
        envelope: Vec<u8>,
        request_id: RequestId,
    ) -> AgentFuture<()> {
        (**self).call(effective_canister_id, envelope, request_id)
    }
    fn read_state(
        &self,
        effective_canister_id: Principal,
        envelope: Vec<u8>,
    ) -> AgentFuture<Vec<u8>> {
        (**self).read_state(effective_canister_id, envelope)
    }
    fn query(&self, effective_canister_id: Principal, envelope: Vec<u8>) -> AgentFuture<Vec<u8>> {
        (**self).query(effective_canister_id, envelope)
    }
    fn status(&self) -> AgentFuture<Vec<u8>> {
        (**self).status()
    }
    fn read_subnet_state(&self, subnet_id: Principal, envelope: Vec<u8>) -> AgentFuture<Vec<u8>> {
        (**self).read_subnet_state(subnet_id, envelope)
    }
}

/// Classification of the result of a request_status_raw (poll) call.
#[derive(Debug)]
pub enum PollResult {
    /// The request has been submitted, but we do not know yet if it
    /// has been accepted or not.
    Submitted,

    /// The request has been received and may be processing.
    Accepted,

    /// The request completed and returned some data.
    Completed(Vec<u8>),
}

/// A low level Agent to make calls to a Replica endpoint.
///
/// ```ignore
/// # // This test is ignored because it requires an ic to be running. We run these
/// # // in the ic-ref workflow.
/// use ic_agent::{Agent, export::Principal};
/// use candid::{Encode, Decode, CandidType, Nat};
/// use serde::Deserialize;
///
/// #[derive(CandidType)]
/// struct Argument {
///   amount: Option<Nat>,
/// }
///
/// #[derive(CandidType, Deserialize)]
/// struct CreateCanisterResult {
///   canister_id: Principal,
/// }
///
/// # fn create_identity() -> impl ic_agent::Identity {
/// #     let rng = ring::rand::SystemRandom::new();
/// #     let key_pair = ring::signature::Ed25519KeyPair::generate_pkcs8(&rng)
/// #         .expect("Could not generate a key pair.");
/// #
/// #     ic_agent::identity::BasicIdentity::from_key_pair(
/// #         ring::signature::Ed25519KeyPair::from_pkcs8(key_pair.as_ref())
/// #           .expect("Could not read the key pair."),
/// #     )
/// # }
/// #
/// # const URL: &'static str = concat!("http://localhost:", env!("IC_REF_PORT"));
/// #
/// async fn create_a_canister() -> Result<Principal, Box<dyn std::error::Error>> {
///   let agent = Agent::builder()
///     .with_url(URL)
///     .with_identity(create_identity())
///     .build()?;
///
///   // Only do the following call when not contacting the IC main net (e.g. a local emulator).
///   // This is important as the main net public key is static and a rogue network could return
///   // a different key.
///   // If you know the root key ahead of time, you can use `agent.set_root_key(root_key);`.
///   agent.fetch_root_key().await?;
///   let management_canister_id = Principal::from_text("aaaaa-aa")?;
///
///   // Create a call to the management canister to create a new canister ID,
///   // and wait for a result.
///   // The effective canister id must belong to the canister ranges of the subnet at which the canister is created.
///   let effective_canister_id = Principal::from_text("rwlgt-iiaaa-aaaaa-aaaaa-cai").unwrap();
///   let response = agent.update(&management_canister_id, "provisional_create_canister_with_cycles")
///     .with_effective_canister_id(effective_canister_id)
///     .with_arg(Encode!(&Argument { amount: None })?)
///     .call_and_wait()
///     .await?;
///
///   let result = Decode!(response.as_slice(), CreateCanisterResult)?;
///   let canister_id: Principal = Principal::from_text(&result.canister_id.to_text())?;
///   Ok(canister_id)
/// }
///
/// # let mut runtime = tokio::runtime::Runtime::new().unwrap();
/// # runtime.block_on(async {
/// let canister_id = create_a_canister().await.unwrap();
/// eprintln!("{}", canister_id);
/// # });
/// ```
///
/// This agent does not understand Candid, and only acts on byte buffers.
#[derive(Clone)]
pub struct Agent {
    nonce_factory: Arc<dyn NonceGenerator>,
    identity: Arc<dyn Identity>,
    ingress_expiry: Duration,
    root_key: Arc<RwLock<Vec<u8>>>,
    transport: Arc<dyn Transport>,
}

impl fmt::Debug for Agent {
    fn fmt(&self, f: &mut fmt::Formatter<'_>) -> Result<(), std::fmt::Error> {
        f.debug_struct("Agent")
            .field("ingress_expiry", &self.ingress_expiry)
            .finish_non_exhaustive()
    }
}

impl Agent {
    /// Create an instance of an [`AgentBuilder`] for building an [`Agent`]. This is simpler than
    /// using the [`AgentConfig`] and [`Agent::new()`].
    pub fn builder() -> builder::AgentBuilder {
        Default::default()
    }

    /// Create an instance of an [`Agent`].
    pub fn new(config: agent_config::AgentConfig) -> Result<Agent, AgentError> {
        Ok(Agent {
            nonce_factory: config.nonce_factory,
            identity: config.identity,
            ingress_expiry: config
                .ingress_expiry
                .unwrap_or_else(|| Duration::from_secs(300)),
            root_key: Arc::new(RwLock::new(IC_ROOT_KEY.to_vec())),
            transport: config
                .transport
                .ok_or_else(AgentError::MissingReplicaTransport)?,
        })
    }

    /// Set the transport of the [`Agent`].
    pub fn set_transport<F: 'static + Transport>(&mut self, transport: F) {
        self.transport = Arc::new(transport);
    }

    /// Set the identity provider for signing messages.
    ///
    /// NOTE: if you change the identity while having update calls in
    /// flight, you will not be able to [Agent::poll] the status of these
    /// messages.
    pub fn set_identity<I>(&mut self, identity: I)
    where
        I: 'static + Identity,
    {
        self.identity = Arc::new(identity);
    }
    /// Set the arc identity provider for signing messages.
    ///
    /// NOTE: if you change the identity while having update calls in
    /// flight, you will not be able to [Agent::poll] the status of these
    /// messages.
    pub fn set_arc_identity(&mut self, identity: Arc<dyn Identity>) {
        self.identity = identity;
    }

    /// By default, the agent is configured to talk to the main Internet Computer, and verifies
    /// responses using a hard-coded public key.
    ///
    /// This function will instruct the agent to ask the endpoint for its public key, and use
    /// that instead. This is required when talking to a local test instance, for example.
    ///
    /// *Only use this when you are  _not_ talking to the main Internet Computer, otherwise
    /// you are prone to man-in-the-middle attacks! Do not call this function by default.*
    pub async fn fetch_root_key(&self) -> Result<(), AgentError> {
        if self.read_root_key()[..] != IC_ROOT_KEY[..] {
            // already fetched the root key
            return Ok(());
        }
        let status = self.status().await?;
        let root_key = match status.root_key {
            Some(key) => key,
            None => return Err(AgentError::NoRootKeyInStatus(status)),
        };
        self.set_root_key(root_key);
        Ok(())
    }

    /// By default, the agent is configured to talk to the main Internet Computer, and verifies
    /// responses using a hard-coded public key.
    ///
    /// Using this function you can set the root key to a known one if you know if beforehand.
    pub fn set_root_key(&self, root_key: Vec<u8>) {
        *self.root_key.write().unwrap() = root_key;
    }

    /// Return the root key currently in use.
    pub fn read_root_key(&self) -> Vec<u8> {
        self.root_key.read().unwrap().clone()
    }

    fn get_expiry_date(&self) -> u64 {
        let expiry_raw = OffsetDateTime::now_utc() + self.ingress_expiry;
        let mut rounded = expiry_raw.replace_nanosecond(0).unwrap();
        if self.ingress_expiry.as_secs() > 60 {
            rounded = rounded.replace_second(0).unwrap();
            if expiry_raw.second() >= 30 {
                rounded += Duration::from_secs(60);
            }
        }
        rounded.unix_timestamp_nanos() as u64
    }

    /// Return the principal of the identity.
    pub fn get_principal(&self) -> Result<Principal, String> {
        self.identity.sender()
    }

    async fn query_endpoint<A>(
        &self,
        effective_canister_id: Principal,
        serialized_bytes: Vec<u8>,
    ) -> Result<A, AgentError>
    where
        A: serde::de::DeserializeOwned,
    {
        let bytes = self
            .transport
            .query(effective_canister_id, serialized_bytes)
            .await?;
        serde_cbor::from_slice(&bytes).map_err(AgentError::InvalidCborData)
    }

    async fn read_state_endpoint<A>(
        &self,
        effective_canister_id: Principal,
        serialized_bytes: Vec<u8>,
    ) -> Result<A, AgentError>
    where
        A: serde::de::DeserializeOwned,
    {
        let bytes = self
            .transport
            .read_state(effective_canister_id, serialized_bytes)
            .await?;
        serde_cbor::from_slice(&bytes).map_err(AgentError::InvalidCborData)
    }

    async fn read_subnet_state_endpoint<A>(
        &self,
        subnet_id: Principal,
        serialized_bytes: Vec<u8>,
    ) -> Result<A, AgentError>
    where
        A: serde::de::DeserializeOwned,
    {
        let bytes = self
            .transport
            .read_subnet_state(subnet_id, serialized_bytes)
            .await?;
        serde_cbor::from_slice(&bytes).map_err(AgentError::InvalidCborData)
    }

    async fn call_endpoint(
        &self,
        effective_canister_id: Principal,
        request_id: RequestId,
        serialized_bytes: Vec<u8>,
    ) -> Result<RequestId, AgentError> {
        self.transport
            .call(effective_canister_id, serialized_bytes, request_id)
            .await?;
        Ok(request_id)
    }

    /// The simplest way to do a query call; sends a byte array and will return a byte vector.
    /// The encoding is left as an exercise to the user.
    async fn query_raw(
        &self,
        canister_id: Principal,
        effective_canister_id: Principal,
        method_name: String,
        arg: Vec<u8>,
        ingress_expiry_datetime: Option<u64>,
    ) -> Result<Vec<u8>, AgentError> {
        let content = self.query_content(canister_id, method_name, arg, ingress_expiry_datetime)?;
        let serialized_bytes = sign_envelope(&content, self.identity.clone())?;
        self.query_endpoint::<QueryResponse>(effective_canister_id, serialized_bytes)
            .await
            .and_then(|response| match response {
                QueryResponse::Replied { reply } => Ok(reply.arg),
                QueryResponse::Rejected(response) => Err(AgentError::ReplicaError(response)),
            })
    }

    /// Send the signed query to the network. Will return a byte vector.
    /// The bytes will be checked if it is a valid query.
    /// If you want to inspect the fields of the query call, use [`signed_query_inspect`] before calling this method.
    pub async fn query_signed(
        &self,
        effective_canister_id: Principal,
        signed_query: Vec<u8>,
    ) -> Result<Vec<u8>, AgentError> {
        let _envelope: Envelope =
            serde_cbor::from_slice(&signed_query).map_err(AgentError::InvalidCborData)?;
        self.query_endpoint::<QueryResponse>(effective_canister_id, signed_query)
            .await
            .and_then(|response| match response {
                QueryResponse::Replied { reply } => Ok(reply.arg),
                QueryResponse::Rejected(response) => Err(AgentError::ReplicaError(response)),
            })
    }

    fn query_content(
        &self,
        canister_id: Principal,
        method_name: String,
        arg: Vec<u8>,
        ingress_expiry_datetime: Option<u64>,
    ) -> Result<EnvelopeContent, AgentError> {
        Ok(EnvelopeContent::Query {
            sender: self.identity.sender().map_err(AgentError::SigningError)?,
            canister_id,
            method_name,
            arg,
            ingress_expiry: ingress_expiry_datetime.unwrap_or_else(|| self.get_expiry_date()),
        })
    }

    /// The simplest way to do an update call; sends a byte array and will return a RequestId.
    /// The RequestId should then be used for request_status (most likely in a loop).
    async fn update_raw(
        &self,
        canister_id: Principal,
        effective_canister_id: Principal,
        method_name: String,
        arg: Vec<u8>,
        ingress_expiry_datetime: Option<u64>,
    ) -> Result<RequestId, AgentError> {
        let nonce = self.nonce_factory.generate();
        let content = self.update_content(
            canister_id,
            method_name,
            arg,
            ingress_expiry_datetime,
            nonce,
        )?;
        let request_id = to_request_id(&content)?;
        let serialized_bytes = sign_envelope(&content, self.identity.clone())?;

        self.call_endpoint(effective_canister_id, request_id, serialized_bytes)
            .await
    }

    /// Send the signed update to the network. Will return a [`RequestId`].
    /// The bytes will be checked to verify that it is a valid update.
    /// If you want to inspect the fields of the update, use [`signed_update_inspect`] before calling this method.
    pub async fn update_signed(
        &self,
        effective_canister_id: Principal,
        signed_update: Vec<u8>,
    ) -> Result<RequestId, AgentError> {
        let envelope: Envelope =
            serde_cbor::from_slice(&signed_update).map_err(AgentError::InvalidCborData)?;
        let request_id = to_request_id(&envelope.content)?;
        self.call_endpoint(effective_canister_id, request_id, signed_update)
            .await
    }

    fn update_content(
        &self,
        canister_id: Principal,
        method_name: String,
        arg: Vec<u8>,
        ingress_expiry_datetime: Option<u64>,
        nonce: Option<Vec<u8>>,
    ) -> Result<EnvelopeContent, AgentError> {
        Ok(EnvelopeContent::Call {
            canister_id,
            method_name,
            arg,
            nonce,
            sender: self.identity.sender().map_err(AgentError::SigningError)?,
            ingress_expiry: ingress_expiry_datetime.unwrap_or_else(|| self.get_expiry_date()),
        })
    }

    /// Call request_status on the RequestId once and classify the result
    pub async fn poll(
        &self,
        request_id: &RequestId,
        effective_canister_id: Principal,
    ) -> Result<PollResult, AgentError> {
        match self
            .request_status_raw(request_id, effective_canister_id)
            .await?
        {
            RequestStatusResponse::Unknown => Ok(PollResult::Submitted),

            RequestStatusResponse::Received | RequestStatusResponse::Processing => {
                Ok(PollResult::Accepted)
            }

            RequestStatusResponse::Replied(ReplyResponse { arg }) => Ok(PollResult::Completed(arg)),

            RequestStatusResponse::Rejected(response) => Err(AgentError::ReplicaError(response)),

            RequestStatusResponse::Done => Err(AgentError::RequestStatusDoneNoReply(String::from(
                *request_id,
            ))),
        }
    }

    /// Call request_status on the RequestId in a loop and return the response as a byte vector.
    pub async fn wait(
        &self,
        request_id: RequestId,
        effective_canister_id: Principal,
    ) -> Result<Vec<u8>, AgentError> {
        let mut retry_policy = ExponentialBackoffBuilder::new()
            .with_initial_interval(Duration::from_millis(500))
            .with_max_interval(Duration::from_secs(1))
            .with_multiplier(1.4)
            .with_max_elapsed_time(Some(Duration::from_secs(60 * 5)))
            .build();
        let mut request_accepted = false;
        loop {
            match self.poll(&request_id, effective_canister_id).await? {
                PollResult::Submitted => {}
                PollResult::Accepted => {
                    if !request_accepted {
                        // The system will return RequestStatusResponse::Unknown
                        // (PollResult::Submitted) until the request is accepted
                        // and we generally cannot know how long that will take.
                        // State transitions between Received and Processing may be
                        // instantaneous. Therefore, once we know the request is accepted,
                        // we should restart the backoff so the request does not time out.

                        retry_policy.reset();
                        request_accepted = true;
                    }
                }
                PollResult::Completed(result) => return Ok(result),
            };

            match retry_policy.next_backoff() {
                #[cfg(not(target_family = "wasm"))]
                Some(duration) => tokio::time::sleep(duration).await,
                #[cfg(all(target_family = "wasm", feature = "wasm-bindgen"))]
                Some(duration) => {
                    wasm_bindgen_futures::JsFuture::from(js_sys::Promise::new(&mut |rs, rj| {
                        if let Err(e) = web_sys::window()
                            .expect("global window unavailable")
                            .set_timeout_with_callback_and_timeout_and_arguments_0(
                                &rs,
                                duration.as_millis() as _,
                            )
                        {
                            use wasm_bindgen::UnwrapThrowExt;
                            rj.call1(&rj, &e).unwrap_throw();
                        }
                    }))
                    .await
                    .expect("unable to setTimeout");
                }
                None => return Err(AgentError::TimeoutWaitingForResponse()),
            }
        }
    }

    /// Request the raw state tree directly, under an effective canister ID.
    /// See [the protocol docs](https://internetcomputer.org/docs/current/references/ic-interface-spec#http-read-state) for more information.
    pub async fn read_state_raw(
        &self,
        paths: Vec<Vec<Label>>,
        effective_canister_id: Principal,
    ) -> Result<Certificate, AgentError> {
        let content = self.read_state_content(paths)?;
        let serialized_bytes = sign_envelope(&content, self.identity.clone())?;

        let read_state_response: ReadStateResponse = self
            .read_state_endpoint(effective_canister_id, serialized_bytes)
            .await?;
        let cert: Certificate = serde_cbor::from_slice(&read_state_response.certificate)
            .map_err(AgentError::InvalidCborData)?;
        self.verify(&cert, effective_canister_id)?;
        Ok(cert)
    }

    /// Request the raw state tree directly, under a subnet ID.
    /// See [the protocol docs](https://internetcomputer.org/docs/current/references/ic-interface-spec#http-read-state) for more information.
    pub async fn read_subnet_state_raw(
        &self,
        paths: Vec<Vec<Label>>,
        subnet_id: Principal,
    ) -> Result<Certificate, AgentError> {
        let content = self.read_state_content(paths)?;
        let serialized_bytes = sign_envelope(&content, self.identity.clone())?;

        let read_state_response: ReadStateResponse = self
            .read_subnet_state_endpoint(subnet_id, serialized_bytes)
            .await?;
        let cert: Certificate = serde_cbor::from_slice(&read_state_response.certificate)
            .map_err(AgentError::InvalidCborData)?;
        self.verify_for_subnet(&cert, subnet_id)?;
        Ok(cert)
    }

    fn read_state_content(&self, paths: Vec<Vec<Label>>) -> Result<EnvelopeContent, AgentError> {
        Ok(EnvelopeContent::ReadState {
            sender: self.identity.sender().map_err(AgentError::SigningError)?,
            paths,
            ingress_expiry: self.get_expiry_date(),
        })
    }

    /// Verify a certificate, checking delegation if present.
    /// Only passes if the certificate also has authority over the canister.
    pub fn verify(
        &self,
        cert: &Certificate,
        effective_canister_id: Principal,
    ) -> Result<(), AgentError> {
        let sig = &cert.signature;

        let root_hash = cert.tree.digest();
        let mut msg = vec![];
        msg.extend_from_slice(IC_STATE_ROOT_DOMAIN_SEPARATOR);
        msg.extend_from_slice(&root_hash);

        let der_key = self.check_delegation(&cert.delegation, effective_canister_id)?;
        let key = extract_der(der_key)?;

        ic_verify_bls_signature::verify_bls_signature(sig, &msg, &key)
            .map_err(|_| AgentError::CertificateVerificationFailed())
    }

    /// Verify a certificate, checking delegation if present.
    /// Only passes if the certificate is for the specified subnet.
    pub fn verify_for_subnet(
        &self,
        cert: &Certificate,
        subnet_id: Principal,
    ) -> Result<(), AgentError> {
        let sig = &cert.signature;

        let root_hash = cert.tree.digest();
        let mut msg = vec![];
        msg.extend_from_slice(IC_STATE_ROOT_DOMAIN_SEPARATOR);
        msg.extend_from_slice(&root_hash);

        let der_key = self.check_delegation_for_subnet(&cert.delegation, subnet_id)?;
        let key = extract_der(der_key)?;

        ic_verify_bls_signature::verify_bls_signature(sig, &msg, &key)
            .map_err(|_| AgentError::CertificateVerificationFailed())
    }

    fn check_delegation(
        &self,
        delegation: &Option<Delegation>,
        effective_canister_id: Principal,
    ) -> Result<Vec<u8>, AgentError> {
        match delegation {
            None => Ok(self.read_root_key()),
            Some(delegation) => {
                let cert: Certificate = serde_cbor::from_slice(&delegation.certificate)
                    .map_err(AgentError::InvalidCborData)?;
                self.verify(&cert, effective_canister_id)?;
                let canister_range_lookup = [
                    "subnet".as_bytes(),
                    delegation.subnet_id.as_ref(),
                    "canister_ranges".as_bytes(),
                ];
                let canister_range = lookup_value(&cert, canister_range_lookup)?;
                let ranges: Vec<(Principal, Principal)> =
                    serde_cbor::from_slice(canister_range).map_err(AgentError::InvalidCborData)?;
                if !principal_is_within_ranges(&effective_canister_id, &ranges[..]) {
                    // the certificate is not authorized to answer calls for this canister
                    return Err(AgentError::CertificateNotAuthorized());
                }

                let public_key_path = [
                    "subnet".as_bytes(),
                    delegation.subnet_id.as_ref(),
                    "public_key".as_bytes(),
                ];
                lookup_value(&cert, public_key_path).map(|pk| pk.to_vec())
            }
        }
    }

    fn check_delegation_for_subnet(
        &self,
        delegation: &Option<Delegation>,
        subnet_id: Principal,
    ) -> Result<Vec<u8>, AgentError> {
        match delegation {
            None => Ok(self.read_root_key()),
            Some(delegation) => {
                let cert = serde_cbor::from_slice(&delegation.certificate)
                    .map_err(AgentError::InvalidCborData)?;
                self.verify_for_subnet(&cert, subnet_id)?;
                let public_key_path = [
                    "subnet".as_bytes(),
                    delegation.subnet_id.as_ref(),
                    "public_key".as_bytes(),
                ];
                let pk = lookup_value(&cert, public_key_path)
                    .map_err(|_| AgentError::CertificateNotAuthorized())?
                    .to_vec();
                Ok(pk)
            }
        }
    }

    /// Request information about a particular canister for a single state subkey.
    /// See [the protocol docs](https://internetcomputer.org/docs/current/references/ic-interface-spec#state-tree-canister-information) for more information.
    pub async fn read_state_canister_info(
        &self,
        canister_id: Principal,
        path: &str,
    ) -> Result<Vec<u8>, AgentError> {
        let paths: Vec<Vec<Label>> = vec![vec![
            "canister".into(),
            Label::from_bytes(canister_id.as_slice()),
            path.into(),
        ]];

        let cert = self.read_state_raw(paths, canister_id).await?;

        lookup_canister_info(cert, canister_id, path)
    }

    /// Request the bytes of the canister's custom section `icp:public <path>` or `icp:private <path>`.
    pub async fn read_state_canister_metadata(
        &self,
        canister_id: Principal,
        path: &str,
    ) -> Result<Vec<u8>, AgentError> {
        let paths: Vec<Vec<Label>> = vec![vec![
            "canister".into(),
            Label::from_bytes(canister_id.as_slice()),
            "metadata".into(),
            path.into(),
        ]];

        let cert = self.read_state_raw(paths, canister_id).await?;

        lookup_canister_metadata(cert, canister_id, path)
    }

    /// Request a list of metrics about the subnet.
    pub async fn read_state_subnet_metrics(
        &self,
        subnet_id: Principal,
    ) -> Result<SubnetMetrics, AgentError> {
        let paths = vec![vec![
            "subnet".into(),
            Label::from_bytes(subnet_id.as_slice()),
            "metrics".into(),
        ]];
        let cert = self.read_subnet_state_raw(paths, subnet_id).await?;
        lookup_subnet_metrics(cert, subnet_id)
    }

    /// Fetches the status of a particular request by its ID.
    pub async fn request_status_raw(
        &self,
        request_id: &RequestId,
        effective_canister_id: Principal,
    ) -> Result<RequestStatusResponse, AgentError> {
        let paths: Vec<Vec<Label>> =
            vec![vec!["request_status".into(), request_id.to_vec().into()]];

        let cert = self.read_state_raw(paths, effective_canister_id).await?;

        lookup_request_status(cert, request_id)
    }

    /// Send the signed request_status to the network. Will return [`RequestStatusResponse`].
    /// The bytes will be checked to verify that it is a valid request_status.
    /// If you want to inspect the fields of the request_status, use [`signed_request_status_inspect`] before calling this method.
    pub async fn request_status_signed(
        &self,
        request_id: &RequestId,
        effective_canister_id: Principal,
        signed_request_status: Vec<u8>,
    ) -> Result<RequestStatusResponse, AgentError> {
        let _envelope: Envelope =
            serde_cbor::from_slice(&signed_request_status).map_err(AgentError::InvalidCborData)?;
        let read_state_response: ReadStateResponse = self
            .read_state_endpoint(effective_canister_id, signed_request_status)
            .await?;

        let cert: Certificate = serde_cbor::from_slice(&read_state_response.certificate)
            .map_err(AgentError::InvalidCborData)?;
        self.verify(&cert, effective_canister_id)?;
        lookup_request_status(cert, request_id)
    }

    /// Returns an UpdateBuilder enabling the construction of an update call without
    /// passing all arguments.
    pub fn update<S: Into<String>>(
        &self,
        canister_id: &Principal,
        method_name: S,
    ) -> UpdateBuilder {
        UpdateBuilder::new(self, *canister_id, method_name.into())
    }

    /// Calls and returns the information returned by the status endpoint of a replica.
    pub async fn status(&self) -> Result<Status, AgentError> {
        let bytes = self.transport.status().await?;

        let cbor: serde_cbor::Value =
            serde_cbor::from_slice(&bytes).map_err(AgentError::InvalidCborData)?;

        Status::try_from(&cbor).map_err(|_| AgentError::InvalidReplicaStatus)
    }

    /// Returns a QueryBuilder enabling the construction of a query call without
    /// passing all arguments.
    pub fn query<S: Into<String>>(&self, canister_id: &Principal, method_name: S) -> QueryBuilder {
        QueryBuilder::new(self, *canister_id, method_name.into())
    }

    /// Sign a request_status call. This will return a [`signed::SignedRequestStatus`]
    /// which contains all fields of the request_status and the signed request_status in CBOR encoding
    pub fn sign_request_status(
        &self,
        effective_canister_id: Principal,
        request_id: RequestId,
    ) -> Result<SignedRequestStatus, AgentError> {
        let paths: Vec<Vec<Label>> =
            vec![vec!["request_status".into(), request_id.to_vec().into()]];
        let read_state_content = self.read_state_content(paths)?;
        let signed_request_status = sign_envelope(&read_state_content, self.identity.clone())?;
        let ingress_expiry = read_state_content.ingress_expiry();
        let sender = *read_state_content.sender();
        Ok(SignedRequestStatus {
            ingress_expiry,
            sender,
            effective_canister_id,
            request_id,
            signed_request_status,
        })
    }
}

// Checks if a principal is contained within a list of principal ranges
// A range is a tuple: (low: Principal, high: Principal), as described here: https://internetcomputer.org/docs/current/references/ic-interface-spec#state-tree-subnet
fn principal_is_within_ranges(principal: &Principal, ranges: &[(Principal, Principal)]) -> bool {
    ranges
        .iter()
        .any(|r| principal >= &r.0 && principal <= &r.1)
}

fn sign_envelope(
    content: &EnvelopeContent,
    identity: Arc<dyn Identity>,
) -> Result<Vec<u8>, AgentError> {
    let signature = identity.sign(content).map_err(AgentError::SigningError)?;

    let envelope = Envelope {
        content: Cow::Borrowed(content),
        sender_pubkey: signature.public_key,
        sender_sig: signature.signature,
        sender_delegation: signature.delegations,
    };

    let mut serialized_bytes = Vec::new();
    let mut serializer = serde_cbor::Serializer::new(&mut serialized_bytes);
    serializer.self_describe()?;
    envelope.serialize(&mut serializer)?;

    Ok(serialized_bytes)
}

/// Inspect the bytes to be sent as a query
/// Return Ok only when the bytes can be deserialized as a query and all fields match with the arguments
pub fn signed_query_inspect(
    sender: Principal,
    canister_id: Principal,
    method_name: &str,
    arg: &[u8],
    ingress_expiry: u64,
    signed_query: Vec<u8>,
) -> Result<(), AgentError> {
    let envelope: Envelope =
        serde_cbor::from_slice(&signed_query).map_err(AgentError::InvalidCborData)?;
    match envelope.content.as_ref() {
        EnvelopeContent::Query {
            ingress_expiry: ingress_expiry_cbor,
            sender: sender_cbor,
            canister_id: canister_id_cbor,
            method_name: method_name_cbor,
            arg: arg_cbor,
        } => {
            if ingress_expiry != *ingress_expiry_cbor {
                return Err(AgentError::CallDataMismatch {
                    field: "ingress_expiry".to_string(),
                    value_arg: ingress_expiry.to_string(),
                    value_cbor: ingress_expiry_cbor.to_string(),
                });
            }
            if sender != *sender_cbor {
                return Err(AgentError::CallDataMismatch {
                    field: "sender".to_string(),
                    value_arg: sender.to_string(),
                    value_cbor: sender_cbor.to_string(),
                });
            }
            if canister_id != *canister_id_cbor {
                return Err(AgentError::CallDataMismatch {
                    field: "canister_id".to_string(),
                    value_arg: canister_id.to_string(),
                    value_cbor: canister_id_cbor.to_string(),
                });
            }
            if method_name != *method_name_cbor {
                return Err(AgentError::CallDataMismatch {
                    field: "method_name".to_string(),
                    value_arg: method_name.to_string(),
                    value_cbor: method_name_cbor.clone(),
                });
            }
            if arg != *arg_cbor {
                return Err(AgentError::CallDataMismatch {
                    field: "arg".to_string(),
                    value_arg: format!("{:?}", arg),
                    value_cbor: format!("{:?}", arg_cbor),
                });
            }
        }
        EnvelopeContent::Call { .. } => {
            return Err(AgentError::CallDataMismatch {
                field: "request_type".to_string(),
                value_arg: "query".to_string(),
                value_cbor: "call".to_string(),
            })
        }
        EnvelopeContent::ReadState { .. } => {
            return Err(AgentError::CallDataMismatch {
                field: "request_type".to_string(),
                value_arg: "query".to_string(),
                value_cbor: "read_state".to_string(),
            })
        }
    }
    Ok(())
}

/// Inspect the bytes to be sent as an update
/// Return Ok only when the bytes can be deserialized as an update and all fields match with the arguments
pub fn signed_update_inspect(
    sender: Principal,
    canister_id: Principal,
    method_name: &str,
    arg: &[u8],
    ingress_expiry: u64,
    signed_update: Vec<u8>,
) -> Result<(), AgentError> {
    let envelope: Envelope =
        serde_cbor::from_slice(&signed_update).map_err(AgentError::InvalidCborData)?;
    match envelope.content.as_ref() {
        EnvelopeContent::Call {
            nonce: _nonce,
            ingress_expiry: ingress_expiry_cbor,
            sender: sender_cbor,
            canister_id: canister_id_cbor,
            method_name: method_name_cbor,
            arg: arg_cbor,
        } => {
            if ingress_expiry != *ingress_expiry_cbor {
                return Err(AgentError::CallDataMismatch {
                    field: "ingress_expiry".to_string(),
                    value_arg: ingress_expiry.to_string(),
                    value_cbor: ingress_expiry_cbor.to_string(),
                });
            }
            if sender != *sender_cbor {
                return Err(AgentError::CallDataMismatch {
                    field: "sender".to_string(),
                    value_arg: sender.to_string(),
                    value_cbor: sender_cbor.to_string(),
                });
            }
            if canister_id != *canister_id_cbor {
                return Err(AgentError::CallDataMismatch {
                    field: "canister_id".to_string(),
                    value_arg: canister_id.to_string(),
                    value_cbor: canister_id_cbor.to_string(),
                });
            }
            if method_name != *method_name_cbor {
                return Err(AgentError::CallDataMismatch {
                    field: "method_name".to_string(),
                    value_arg: method_name.to_string(),
                    value_cbor: method_name_cbor.clone(),
                });
            }
            if arg != *arg_cbor {
                return Err(AgentError::CallDataMismatch {
                    field: "arg".to_string(),
                    value_arg: format!("{:?}", arg),
                    value_cbor: format!("{:?}", arg_cbor),
                });
            }
        }
        EnvelopeContent::ReadState { .. } => {
            return Err(AgentError::CallDataMismatch {
                field: "request_type".to_string(),
                value_arg: "call".to_string(),
                value_cbor: "read_state".to_string(),
            })
        }
        EnvelopeContent::Query { .. } => {
            return Err(AgentError::CallDataMismatch {
                field: "request_type".to_string(),
                value_arg: "call".to_string(),
                value_cbor: "query".to_string(),
            })
        }
    }
    Ok(())
}

/// Inspect the bytes to be sent as a request_status
/// Return Ok only when the bytes can be deserialized as a request_status and all fields match with the arguments
pub fn signed_request_status_inspect(
    sender: Principal,
    request_id: &RequestId,
    ingress_expiry: u64,
    signed_request_status: Vec<u8>,
) -> Result<(), AgentError> {
    let paths: Vec<Vec<Label>> = vec![vec!["request_status".into(), request_id.to_vec().into()]];
    let envelope: Envelope =
        serde_cbor::from_slice(&signed_request_status).map_err(AgentError::InvalidCborData)?;
    match envelope.content.as_ref() {
        EnvelopeContent::ReadState {
            ingress_expiry: ingress_expiry_cbor,
            sender: sender_cbor,
            paths: paths_cbor,
        } => {
            if ingress_expiry != *ingress_expiry_cbor {
                return Err(AgentError::CallDataMismatch {
                    field: "ingress_expiry".to_string(),
                    value_arg: ingress_expiry.to_string(),
                    value_cbor: ingress_expiry_cbor.to_string(),
                });
            }
            if sender != *sender_cbor {
                return Err(AgentError::CallDataMismatch {
                    field: "sender".to_string(),
                    value_arg: sender.to_string(),
                    value_cbor: sender_cbor.to_string(),
                });
            }

            if paths != *paths_cbor {
                return Err(AgentError::CallDataMismatch {
                    field: "paths".to_string(),
                    value_arg: format!("{:?}", paths),
                    value_cbor: format!("{:?}", paths_cbor),
                });
            }
        }
        EnvelopeContent::Query { .. } => {
            return Err(AgentError::CallDataMismatch {
                field: "request_type".to_string(),
                value_arg: "read_state".to_string(),
                value_cbor: "query".to_string(),
            })
        }
        EnvelopeContent::Call { .. } => {
            return Err(AgentError::CallDataMismatch {
                field: "request_type".to_string(),
                value_arg: "read_state".to_string(),
                value_cbor: "call".to_string(),
            })
        }
    }
    Ok(())
}

/// A Query Request Builder.
///
/// This makes it easier to do query calls without actually passing all arguments.
#[derive(Debug, Clone)]
pub struct QueryBuilder<'agent> {
    agent: &'agent Agent,
    /// The [effective canister ID](https://internetcomputer.org/docs/current/references/ic-interface-spec#http-effective-canister-id) of the destination.
    pub effective_canister_id: Principal,
    /// The principal ID of the canister being called.
    pub canister_id: Principal,
    /// The name of the canister method being called.
    pub method_name: String,
    /// The argument blob to be passed to the method.
    pub arg: Vec<u8>,
    /// The Unix timestamp that the request will expire at.
    pub ingress_expiry_datetime: Option<u64>,
}

impl<'agent> QueryBuilder<'agent> {
    /// Creates a new query builder with an agent for a particular canister method.
    pub fn new(agent: &'agent Agent, canister_id: Principal, method_name: String) -> Self {
        Self {
            agent,
            effective_canister_id: canister_id,
            canister_id,
            method_name,
            arg: vec![],
            ingress_expiry_datetime: None,
        }
    }

    /// Sets the [effective canister ID](https://internetcomputer.org/docs/current/references/ic-interface-spec#http-effective-canister-id) of the destination.
    pub fn with_effective_canister_id(mut self, canister_id: Principal) -> Self {
        self.effective_canister_id = canister_id;
        self
    }

    /// Sets the argument blob to pass to the canister. For most canisters this should be a Candid-serialized tuple.
    pub fn with_arg<A: Into<Vec<u8>>>(mut self, arg: A) -> Self {
        self.arg = arg.into();
        self
    }

    /// Sets ingress_expiry_datetime to the provided timestamp, at nanosecond precision.
    pub fn expire_at(mut self, time: impl Into<OffsetDateTime>) -> Self {
        self.ingress_expiry_datetime = Some(time.into().unix_timestamp_nanos() as u64);
        self
    }

    /// Sets ingress_expiry_datetime to `now + duration - drift`, where `drift` is a
    /// permitted drift from the duration to account for using system time and not block time.
    pub fn expire_after(mut self, duration: Duration) -> Self {
        let permitted_drift = Duration::from_secs(60);
        self.ingress_expiry_datetime = Some(
            (duration
                .as_nanos()
                .saturating_add(OffsetDateTime::now_utc().unix_timestamp_nanos() as u128)
                .saturating_sub(permitted_drift.as_nanos())) as u64,
        );
        self
    }

    /// Make a query call. This will return a byte vector.
    pub async fn call(self) -> Result<Vec<u8>, AgentError> {
        self.agent
            .query_raw(
                self.canister_id,
                self.effective_canister_id,
                self.method_name,
                self.arg,
                self.ingress_expiry_datetime,
            )
            .await
    }

    /// Sign a query call. This will return a [`signed::SignedQuery`]
    /// which contains all fields of the query and the signed query in CBOR encoding
    pub fn sign(self) -> Result<SignedQuery, AgentError> {
        let content = self.agent.query_content(
            self.canister_id,
            self.method_name,
            self.arg,
            self.ingress_expiry_datetime,
        )?;
        let signed_query = sign_envelope(&content, self.agent.identity.clone())?;
        let EnvelopeContent::Query {
            ingress_expiry,
            sender,
            canister_id,
            method_name,
            arg
        } = content else { unreachable!() };
        Ok(SignedQuery {
            ingress_expiry,
            sender,
            canister_id,
            method_name,
            arg,
            effective_canister_id: self.effective_canister_id,
            signed_query,
        })
    }
}

/// An in-flight canister update call. Useful primarily as a `Future`.
pub struct UpdateCall<'agent> {
    agent: &'agent Agent,
    request_id: AgentFuture<'agent, RequestId>,
    effective_canister_id: Principal,
}

impl fmt::Debug for UpdateCall<'_> {
    fn fmt(&self, f: &mut fmt::Formatter<'_>) -> fmt::Result {
        f.debug_struct("UpdateCall")
            .field("agent", &self.agent)
            .field("effective_canister_id", &self.effective_canister_id)
            .finish_non_exhaustive()
    }
}

impl Future for UpdateCall<'_> {
    type Output = Result<RequestId, AgentError>;
    fn poll(mut self: Pin<&mut Self>, cx: &mut Context<'_>) -> Poll<Self::Output> {
        self.request_id.as_mut().poll(cx)
    }
}
impl<'a> UpdateCall<'a> {
    async fn and_wait(self) -> Result<Vec<u8>, AgentError> {
        let request_id = self.request_id.await?;
        self.agent
            .wait(request_id, self.effective_canister_id)
            .await
    }
}
/// An Update Request Builder.
///
/// This makes it easier to do update calls without actually passing all arguments or specifying
/// if you want to wait or not.
#[derive(Debug)]
pub struct UpdateBuilder<'agent> {
    agent: &'agent Agent,
    /// The [effective canister ID](https://internetcomputer.org/docs/current/references/ic-interface-spec#http-effective-canister-id) of the destination.
    pub effective_canister_id: Principal,
    /// The principal ID of the canister being called.
    pub canister_id: Principal,
    /// The name of the canister method being called.
    pub method_name: String,
    /// The argument blob to be passed to the method.
    pub arg: Vec<u8>,
    /// The Unix timestamp that the request will expire at.
    pub ingress_expiry_datetime: Option<u64>,
}

impl<'agent> UpdateBuilder<'agent> {
    /// Creates a new query builder with an agent for a particular canister method.
    pub fn new(agent: &'agent Agent, canister_id: Principal, method_name: String) -> Self {
        Self {
            agent,
            effective_canister_id: canister_id,
            canister_id,
            method_name,
            arg: vec![],
            ingress_expiry_datetime: None,
        }
    }

    /// Sets the [effective canister ID](https://internetcomputer.org/docs/current/references/ic-interface-spec#http-effective-canister-id) of the destination.
    pub fn with_effective_canister_id(mut self, canister_id: Principal) -> Self {
        self.effective_canister_id = canister_id;
        self
    }

    /// Sets the argument blob to pass to the canister. For most canisters this should be a Candid-serialized tuple.
    pub fn with_arg<A: Into<Vec<u8>>>(mut self, arg: A) -> Self {
        self.arg = arg.into();
        self
    }

    /// Sets ingress_expiry_datetime to the provided timestamp, at nanosecond precision.
    pub fn expire_at(mut self, time: impl Into<OffsetDateTime>) -> Self {
        self.ingress_expiry_datetime = Some(time.into().unix_timestamp_nanos() as u64);
        self
    }

    /// Sets ingress_expiry_datetime to `now + duration - drift`, where `drift` is a
    /// permitted drift from the duration to account for using system time and not block time.
    pub fn expire_after(mut self, duration: Duration) -> Self {
        let permitted_drift = Duration::from_secs(60);
        self.ingress_expiry_datetime = Some(
            (duration
                .as_nanos()
                .saturating_add(OffsetDateTime::now_utc().unix_timestamp_nanos() as u128)
                .saturating_sub(permitted_drift.as_nanos())) as u64,
        );
        self
    }

    /// Make an update call. This will call request_status on the RequestId in a loop and return
    /// the response as a byte vector.
    pub async fn call_and_wait(self) -> Result<Vec<u8>, AgentError> {
        self.call().and_wait().await
    }

    /// Make an update call. This will return a RequestId.
    /// The RequestId should then be used for request_status (most likely in a loop).
    pub fn call(self) -> UpdateCall<'agent> {
        let request_id_future = async move {
            self.agent
                .update_raw(
                    self.canister_id,
                    self.effective_canister_id,
                    self.method_name,
                    self.arg,
                    self.ingress_expiry_datetime,
                )
                .await
        };
        UpdateCall {
            agent: self.agent,
            request_id: Box::pin(request_id_future),
            effective_canister_id: self.effective_canister_id,
        }
    }

    /// Sign a update call. This will return a [`signed::SignedUpdate`]
    /// which contains all fields of the update and the signed update in CBOR encoding
    pub fn sign(self) -> Result<SignedUpdate, AgentError> {
        let nonce = self.agent.nonce_factory.generate();
        let content = self.agent.update_content(
            self.canister_id,
            self.method_name,
            self.arg,
            self.ingress_expiry_datetime,
            nonce,
        )?;
        let signed_update = sign_envelope(&content, self.agent.identity.clone())?;
        let request_id = to_request_id(&content)?;
        let EnvelopeContent::Call {
            nonce,
            ingress_expiry,
            sender,
            canister_id,
            method_name,
            arg
        } = content else { unreachable!() };
        Ok(SignedUpdate {
            nonce,
            ingress_expiry,
            sender,
            canister_id,
            method_name,
            arg,
            effective_canister_id: self.effective_canister_id,
            signed_update,
            request_id,
        })
    }
}

#[cfg(all(test, feature = "reqwest"))]
mod offline_tests {
    use super::*;
    // Any tests that involve the network should go in agent_test, not here.

    #[test]
    fn rounded_expiry() {
        let agent = Agent::builder()
            .with_url("http://not-a-real-url")
            .build()
            .unwrap();
        let mut prev_expiry = None;
        let mut num_timestamps = 0;
        for _ in 0..6 {
            let update = agent
                .update(&Principal::management_canister(), "not_a_method")
                .sign()
                .unwrap();
            if prev_expiry < Some(update.ingress_expiry) {
                prev_expiry = Some(update.ingress_expiry);
                num_timestamps += 1;
            }
        }
        // in six requests, there should be no more than two timestamps
        assert!(num_timestamps <= 2, "num_timestamps:{num_timestamps} > 2");
    }
}<|MERGE_RESOLUTION|>--- conflicted
+++ resolved
@@ -34,11 +34,7 @@
 use ic_certification::{Certificate, Delegation, Label};
 use ic_transport_types::{
     signed::{SignedQuery, SignedRequestStatus, SignedUpdate},
-<<<<<<< HEAD
     Envelope, QueryResponse, ReadStateResponse, SubnetMetrics,
-=======
-    QueryResponse, ReadStateResponse,
->>>>>>> 3a4cc378
 };
 use serde::Serialize;
 use status::Status;
