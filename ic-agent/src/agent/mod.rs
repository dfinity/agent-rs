//! The main Agent module. Contains the [Agent] type and all associated structures.
pub(crate) mod agent_config;
pub mod agent_error;
pub(crate) mod builder;
pub mod http_transport;
pub(crate) mod nonce;
pub(crate) mod response_authentication;
pub mod status;

pub use agent_config::AgentConfig;
pub use agent_error::AgentError;
use async_lock::Semaphore;
pub use builder::AgentBuilder;
use cached::{Cached, TimedCache};
use ed25519_consensus::{Error as Ed25519Error, Signature, VerificationKey};
#[doc(inline)]
pub use ic_transport_types::{
    signed, Envelope, EnvelopeContent, RejectCode, RejectResponse, ReplyResponse,
    RequestStatusResponse,
};
pub use nonce::{NonceFactory, NonceGenerator};
use rangemap::{RangeInclusiveMap, RangeInclusiveSet, StepFns};
use time::OffsetDateTime;

#[cfg(test)]
mod agent_test;

use crate::{
    agent::response_authentication::{
        extract_der, lookup_canister_info, lookup_canister_metadata, lookup_request_status,
        lookup_subnet, lookup_subnet_metrics, lookup_time, lookup_value,
    },
    export::Principal,
    identity::Identity,
    to_request_id, RequestId,
};
use backoff::{backoff::Backoff, ExponentialBackoffBuilder};
use backoff::{exponential::ExponentialBackoff, SystemClock};
use ic_certification::{Certificate, Delegation, Label};
use ic_transport_types::{
    signed::{SignedQuery, SignedRequestStatus, SignedUpdate},
    QueryResponse, ReadStateResponse, SubnetMetrics,
};
use serde::Serialize;
use status::Status;
use std::{
    borrow::Cow,
    collections::HashMap,
    convert::TryFrom,
    fmt,
    future::{Future, IntoFuture},
    pin::Pin,
    sync::{Arc, Mutex, RwLock},
    task::{Context, Poll},
    time::Duration,
};

use crate::agent::response_authentication::lookup_api_boundary_nodes;

const IC_STATE_ROOT_DOMAIN_SEPARATOR: &[u8; 14] = b"\x0Dic-state-root";

const IC_ROOT_KEY: &[u8; 133] = b"\x30\x81\x82\x30\x1d\x06\x0d\x2b\x06\x01\x04\x01\x82\xdc\x7c\x05\x03\x01\x02\x01\x06\x0c\x2b\x06\x01\x04\x01\x82\xdc\x7c\x05\x03\x02\x01\x03\x61\x00\x81\x4c\x0e\x6e\xc7\x1f\xab\x58\x3b\x08\xbd\x81\x37\x3c\x25\x5c\x3c\x37\x1b\x2e\x84\x86\x3c\x98\xa4\xf1\xe0\x8b\x74\x23\x5d\x14\xfb\x5d\x9c\x0c\xd5\x46\xd9\x68\x5f\x91\x3a\x0c\x0b\x2c\xc5\x34\x15\x83\xbf\x4b\x43\x92\xe4\x67\xdb\x96\xd6\x5b\x9b\xb4\xcb\x71\x71\x12\xf8\x47\x2e\x0d\x5a\x4d\x14\x50\x5f\xfd\x74\x84\xb0\x12\x91\x09\x1c\x5f\x87\xb9\x88\x83\x46\x3f\x98\x09\x1a\x0b\xaa\xae";

#[cfg(not(target_family = "wasm"))]
type AgentFuture<'a, V> = Pin<Box<dyn Future<Output = Result<V, AgentError>> + Send + 'a>>;

#[cfg(target_family = "wasm")]
type AgentFuture<'a, V> = Pin<Box<dyn Future<Output = Result<V, AgentError>> + 'a>>;

/// A facade that connects to a Replica and does requests. These requests can be of any type
/// (does not have to be HTTP). This trait is to inverse the control from the Agent over its
/// connection code, and to resolve any direct dependencies to tokio or HTTP code from this
/// crate.
///
/// An implementation of this trait for HTTP transport is implemented using Reqwest, with the
/// feature flag `reqwest`. This might be deprecated in the future.
///
/// Any error returned by these methods will bubble up to the code that called the [Agent].
pub trait Transport: Send + Sync {
    /// Sends an asynchronous request to a replica. The Request ID is non-mutable and
    /// depends on the content of the envelope.
    ///
    /// This normally corresponds to the `/api/v2/canister/<effective_canister_id>/call` endpoint.
    fn call(
        &self,
        effective_canister_id: Principal,
        envelope: Vec<u8>,
        request_id: RequestId,
    ) -> AgentFuture<()>;

    /// Sends a synchronous request to a replica. This call includes the body of the request message
    /// itself (envelope).
    ///
    /// This normally corresponds to the `/api/v2/canister/<effective_canister_id>/read_state` endpoint.
    fn read_state(
        &self,
        effective_canister_id: Principal,
        envelope: Vec<u8>,
    ) -> AgentFuture<Vec<u8>>;

    /// Sends a synchronous request to a replica. This call includes the body of the request message
    /// itself (envelope).
    ///
    /// This normally corresponds to the `/api/v2/subnet/<subnet_id>/read_state` endpoint.
    fn read_subnet_state(&self, subnet_id: Principal, envelope: Vec<u8>) -> AgentFuture<Vec<u8>>;

    /// Sends a synchronous request to a replica. This call includes the body of the request message
    /// itself (envelope).
    ///
    /// This normally corresponds to the `/api/v2/canister/<effective_canister_id>/query` endpoint.
    fn query(&self, effective_canister_id: Principal, envelope: Vec<u8>) -> AgentFuture<Vec<u8>>;

    /// Sends a status request to the replica, returning whatever the replica returns.
    /// In the current spec v2, this is a CBOR encoded status message, but we are not
    /// making this API attach semantics to the response.
    fn status(&self) -> AgentFuture<Vec<u8>>;
}

impl<I: Transport + ?Sized> Transport for Box<I> {
    fn call(
        &self,
        effective_canister_id: Principal,
        envelope: Vec<u8>,
        request_id: RequestId,
    ) -> AgentFuture<()> {
        (**self).call(effective_canister_id, envelope, request_id)
    }
    fn read_state(
        &self,
        effective_canister_id: Principal,
        envelope: Vec<u8>,
    ) -> AgentFuture<Vec<u8>> {
        (**self).read_state(effective_canister_id, envelope)
    }
    fn query(&self, effective_canister_id: Principal, envelope: Vec<u8>) -> AgentFuture<Vec<u8>> {
        (**self).query(effective_canister_id, envelope)
    }
    fn status(&self) -> AgentFuture<Vec<u8>> {
        (**self).status()
    }
    fn read_subnet_state(&self, subnet_id: Principal, envelope: Vec<u8>) -> AgentFuture<Vec<u8>> {
        (**self).read_subnet_state(subnet_id, envelope)
    }
}
impl<I: Transport + ?Sized> Transport for Arc<I> {
    fn call(
        &self,
        effective_canister_id: Principal,
        envelope: Vec<u8>,
        request_id: RequestId,
    ) -> AgentFuture<()> {
        (**self).call(effective_canister_id, envelope, request_id)
    }
    fn read_state(
        &self,
        effective_canister_id: Principal,
        envelope: Vec<u8>,
    ) -> AgentFuture<Vec<u8>> {
        (**self).read_state(effective_canister_id, envelope)
    }
    fn query(&self, effective_canister_id: Principal, envelope: Vec<u8>) -> AgentFuture<Vec<u8>> {
        (**self).query(effective_canister_id, envelope)
    }
    fn status(&self) -> AgentFuture<Vec<u8>> {
        (**self).status()
    }
    fn read_subnet_state(&self, subnet_id: Principal, envelope: Vec<u8>) -> AgentFuture<Vec<u8>> {
        (**self).read_subnet_state(subnet_id, envelope)
    }
}

/// Classification of the result of a request_status_raw (poll) call.
#[derive(Debug)]
pub enum PollResult {
    /// The request has been submitted, but we do not know yet if it
    /// has been accepted or not.
    Submitted,

    /// The request has been received and may be processing.
    Accepted,

    /// The request completed and returned some data.
    Completed(Vec<u8>),
}

/// A low level Agent to make calls to a Replica endpoint.
///
/// ```ignore
/// # // This test is ignored because it requires an ic to be running. We run these
/// # // in the ic-ref workflow.
/// use ic_agent::{Agent, export::Principal};
/// use candid::{Encode, Decode, CandidType, Nat};
/// use serde::Deserialize;
///
/// #[derive(CandidType)]
/// struct Argument {
///   amount: Option<Nat>,
/// }
///
/// #[derive(CandidType, Deserialize)]
/// struct CreateCanisterResult {
///   canister_id: Principal,
/// }
///
/// # fn create_identity() -> impl ic_agent::Identity {
/// #     let rng = ring::rand::SystemRandom::new();
/// #     let key_pair = ring::signature::Ed25519KeyPair::generate_pkcs8(&rng)
/// #         .expect("Could not generate a key pair.");
/// #
/// #     ic_agent::identity::BasicIdentity::from_key_pair(
/// #         ring::signature::Ed25519KeyPair::from_pkcs8(key_pair.as_ref())
/// #           .expect("Could not read the key pair."),
/// #     )
/// # }
/// #
/// async fn create_a_canister() -> Result<Principal, Box<dyn std::error::Error>> {
/// # let url = format!("http://localhost:{}", option_env!("IC_REF_PORT").unwrap_or("4943"));
///   let agent = Agent::builder()
///     .with_url(url)
///     .with_identity(create_identity())
///     .build()?;
///
///   // Only do the following call when not contacting the IC main net (e.g. a local emulator).
///   // This is important as the main net public key is static and a rogue network could return
///   // a different key.
///   // If you know the root key ahead of time, you can use `agent.set_root_key(root_key);`.
///   agent.fetch_root_key().await?;
///   let management_canister_id = Principal::from_text("aaaaa-aa")?;
///
///   // Create a call to the management canister to create a new canister ID,
///   // and wait for a result.
///   // The effective canister id must belong to the canister ranges of the subnet at which the canister is created.
///   let effective_canister_id = Principal::from_text("rwlgt-iiaaa-aaaaa-aaaaa-cai").unwrap();
///   let response = agent.update(&management_canister_id, "provisional_create_canister_with_cycles")
///     .with_effective_canister_id(effective_canister_id)
///     .with_arg(Encode!(&Argument { amount: None })?)
///     .call_and_wait()
///     .await?;
///
///   let result = Decode!(response.as_slice(), CreateCanisterResult)?;
///   let canister_id: Principal = Principal::from_text(&result.canister_id.to_text())?;
///   Ok(canister_id)
/// }
///
/// # let mut runtime = tokio::runtime::Runtime::new().unwrap();
/// # runtime.block_on(async {
/// let canister_id = create_a_canister().await.unwrap();
/// eprintln!("{}", canister_id);
/// # });
/// ```
///
/// This agent does not understand Candid, and only acts on byte buffers.
#[derive(Clone)]
pub struct Agent {
    nonce_factory: Arc<dyn NonceGenerator>,
    identity: Arc<dyn Identity>,
    ingress_expiry: Duration,
    root_key: Arc<RwLock<Vec<u8>>>,
    transport: Arc<dyn Transport>,
    subnet_key_cache: Arc<Mutex<SubnetCache>>,
    concurrent_requests_semaphore: Arc<Semaphore>,
    verify_query_signatures: bool,
}

impl fmt::Debug for Agent {
    fn fmt(&self, f: &mut fmt::Formatter<'_>) -> Result<(), std::fmt::Error> {
        f.debug_struct("Agent")
            .field("ingress_expiry", &self.ingress_expiry)
            .finish_non_exhaustive()
    }
}

impl Agent {
    /// Create an instance of an [`AgentBuilder`] for building an [`Agent`]. This is simpler than
    /// using the [`AgentConfig`] and [`Agent::new()`].
    pub fn builder() -> builder::AgentBuilder {
        Default::default()
    }

    /// Create an instance of an [`Agent`].
    pub fn new(config: agent_config::AgentConfig) -> Result<Agent, AgentError> {
        Ok(Agent {
            nonce_factory: config.nonce_factory,
            identity: config.identity,
            ingress_expiry: config.ingress_expiry.unwrap_or(DEFAULT_INGRESS_EXPIRY),
            root_key: Arc::new(RwLock::new(IC_ROOT_KEY.to_vec())),
            transport: config
                .transport
                .ok_or_else(AgentError::MissingReplicaTransport)?,
            subnet_key_cache: Arc::new(Mutex::new(SubnetCache::new())),
            verify_query_signatures: config.verify_query_signatures,
            concurrent_requests_semaphore: Arc::new(Semaphore::new(config.max_concurrent_requests)),
        })
    }

    /// Set the transport of the [`Agent`].
    pub fn set_transport<F: 'static + Transport>(&mut self, transport: F) {
        self.transport = Arc::new(transport);
    }

    /// Set the identity provider for signing messages.
    ///
    /// NOTE: if you change the identity while having update calls in
    /// flight, you will not be able to [Agent::poll] the status of these
    /// messages.
    pub fn set_identity<I>(&mut self, identity: I)
    where
        I: 'static + Identity,
    {
        self.identity = Arc::new(identity);
    }
    /// Set the arc identity provider for signing messages.
    ///
    /// NOTE: if you change the identity while having update calls in
    /// flight, you will not be able to [Agent::poll] the status of these
    /// messages.
    pub fn set_arc_identity(&mut self, identity: Arc<dyn Identity>) {
        self.identity = identity;
    }

    /// By default, the agent is configured to talk to the main Internet Computer, and verifies
    /// responses using a hard-coded public key.
    ///
    /// This function will instruct the agent to ask the endpoint for its public key, and use
    /// that instead. This is required when talking to a local test instance, for example.
    ///
    /// *Only use this when you are  _not_ talking to the main Internet Computer, otherwise
    /// you are prone to man-in-the-middle attacks! Do not call this function by default.*
    pub async fn fetch_root_key(&self) -> Result<(), AgentError> {
        if self.read_root_key()[..] != IC_ROOT_KEY[..] {
            // already fetched the root key
            return Ok(());
        }
        let status = self.status().await?;
        let root_key = match status.root_key {
            Some(key) => key,
            None => return Err(AgentError::NoRootKeyInStatus(status)),
        };
        self.set_root_key(root_key);
        Ok(())
    }

    /// By default, the agent is configured to talk to the main Internet Computer, and verifies
    /// responses using a hard-coded public key.
    ///
    /// Using this function you can set the root key to a known one if you know if beforehand.
    pub fn set_root_key(&self, root_key: Vec<u8>) {
        *self.root_key.write().unwrap() = root_key;
    }

    /// Return the root key currently in use.
    pub fn read_root_key(&self) -> Vec<u8> {
        self.root_key.read().unwrap().clone()
    }

    fn get_expiry_date(&self) -> u64 {
        let expiry_raw = OffsetDateTime::now_utc() + self.ingress_expiry;
        let mut rounded = expiry_raw.replace_nanosecond(0).unwrap();
        if self.ingress_expiry.as_secs() > 90 {
            rounded = rounded.replace_second(0).unwrap();
        }
        rounded.unix_timestamp_nanos() as u64
    }

    /// Return the principal of the identity.
    pub fn get_principal(&self) -> Result<Principal, String> {
        self.identity.sender()
    }

    async fn query_endpoint<A>(
        &self,
        effective_canister_id: Principal,
        serialized_bytes: Vec<u8>,
    ) -> Result<A, AgentError>
    where
        A: serde::de::DeserializeOwned,
    {
        let _permit = self.concurrent_requests_semaphore.acquire().await;
        let bytes = self
            .transport
            .query(effective_canister_id, serialized_bytes)
            .await?;
        serde_cbor::from_slice(&bytes).map_err(AgentError::InvalidCborData)
    }

    async fn read_state_endpoint<A>(
        &self,
        effective_canister_id: Principal,
        serialized_bytes: Vec<u8>,
    ) -> Result<A, AgentError>
    where
        A: serde::de::DeserializeOwned,
    {
        let _permit = self.concurrent_requests_semaphore.acquire().await;
        let bytes = self
            .transport
            .read_state(effective_canister_id, serialized_bytes)
            .await?;
        serde_cbor::from_slice(&bytes).map_err(AgentError::InvalidCborData)
    }

    async fn read_subnet_state_endpoint<A>(
        &self,
        subnet_id: Principal,
        serialized_bytes: Vec<u8>,
    ) -> Result<A, AgentError>
    where
        A: serde::de::DeserializeOwned,
    {
        let _permit = self.concurrent_requests_semaphore.acquire().await;
        let bytes = self
            .transport
            .read_subnet_state(subnet_id, serialized_bytes)
            .await?;
        serde_cbor::from_slice(&bytes).map_err(AgentError::InvalidCborData)
    }

    async fn call_endpoint(
        &self,
        effective_canister_id: Principal,
        request_id: RequestId,
        serialized_bytes: Vec<u8>,
    ) -> Result<RequestId, AgentError> {
        let _permit = self.concurrent_requests_semaphore.acquire().await;
        self.transport
            .call(effective_canister_id, serialized_bytes, request_id)
            .await?;
        Ok(request_id)
    }

    /// The simplest way to do a query call; sends a byte array and will return a byte vector.
    /// The encoding is left as an exercise to the user.
    #[allow(clippy::too_many_arguments)]
    async fn query_raw(
        &self,
        canister_id: Principal,
        effective_canister_id: Principal,
        method_name: String,
        arg: Vec<u8>,
        ingress_expiry_datetime: Option<u64>,
        use_nonce: bool,
        explicit_verify_query_signatures: Option<bool>,
    ) -> Result<Vec<u8>, AgentError> {
        let content = self.query_content(
            canister_id,
            method_name,
            arg,
            ingress_expiry_datetime,
            use_nonce,
        )?;
        let serialized_bytes = sign_envelope(&content, self.identity.clone())?;
        self.query_inner(
            effective_canister_id,
            serialized_bytes,
            content.to_request_id(),
            explicit_verify_query_signatures,
        )
        .await
    }

    /// Send the signed query to the network. Will return a byte vector.
    /// The bytes will be checked if it is a valid query.
    /// If you want to inspect the fields of the query call, use [`signed_query_inspect`] before calling this method.
    pub async fn query_signed(
        &self,
        effective_canister_id: Principal,
        signed_query: Vec<u8>,
    ) -> Result<Vec<u8>, AgentError> {
        let envelope: Envelope =
            serde_cbor::from_slice(&signed_query).map_err(AgentError::InvalidCborData)?;
        self.query_inner(
            effective_canister_id,
            signed_query,
            envelope.content.to_request_id(),
            None,
        )
        .await
    }

    /// Helper function for performing both the query call and possibly a read_state to check the subnet node keys.
    ///
    /// This should be used instead of `query_endpoint`. No validation is performed on `signed_query`.
    async fn query_inner(
        &self,
        effective_canister_id: Principal,
        signed_query: Vec<u8>,
        request_id: RequestId,
        explicit_verify_query_signatures: Option<bool>,
    ) -> Result<Vec<u8>, AgentError> {
        let response = if explicit_verify_query_signatures.unwrap_or(self.verify_query_signatures) {
            let (response, mut subnet) = futures_util::try_join!(
                self.query_endpoint::<QueryResponse>(effective_canister_id, signed_query),
                self.get_subnet_by_canister(&effective_canister_id)
            )?;
            if response.signatures().is_empty() {
                return Err(AgentError::MissingSignature);
            } else if response.signatures().len() > subnet.node_keys.len() {
                return Err(AgentError::TooManySignatures {
                    had: response.signatures().len(),
                    needed: subnet.node_keys.len(),
                });
            }
            for signature in response.signatures() {
                if OffsetDateTime::now_utc()
                    - OffsetDateTime::from_unix_timestamp_nanos(signature.timestamp as _).unwrap()
                    > self.ingress_expiry
                {
                    return Err(AgentError::CertificateOutdated(self.ingress_expiry));
                }
                let signable = response.signable(request_id, signature.timestamp);
                let node_key = if let Some(node_key) = subnet.node_keys.get(&signature.identity) {
                    node_key
                } else {
                    subnet = self
                        .fetch_subnet_by_canister(&effective_canister_id)
                        .await?;
                    subnet
                        .node_keys
                        .get(&signature.identity)
                        .ok_or(AgentError::CertificateNotAuthorized())?
                };
                if node_key.len() != 44 {
                    return Err(AgentError::DerKeyLengthMismatch {
                        expected: 44,
                        actual: node_key.len(),
                    });
                }
                const DER_PREFIX: [u8; 12] = [48, 42, 48, 5, 6, 3, 43, 101, 112, 3, 33, 0];
                if node_key[..12] != DER_PREFIX {
                    return Err(AgentError::DerPrefixMismatch {
                        expected: DER_PREFIX.to_vec(),
                        actual: node_key[..12].to_vec(),
                    });
                }
                let pubkey =
                    VerificationKey::try_from(<[u8; 32]>::try_from(&node_key[12..]).unwrap())
                        .map_err(|_| AgentError::MalformedPublicKey)?;
                let sig = Signature::from(
                    <[u8; 64]>::try_from(&signature.signature[..])
                        .map_err(|_| AgentError::MalformedSignature)?,
                );

                match pubkey.verify(&sig, &signable) {
                    Err(Ed25519Error::InvalidSignature) => {
                        return Err(AgentError::QuerySignatureVerificationFailed)
                    }
                    Err(Ed25519Error::InvalidSliceLength) => {
                        return Err(AgentError::MalformedSignature)
                    }
                    Err(Ed25519Error::MalformedPublicKey) => {
                        return Err(AgentError::MalformedPublicKey)
                    }
                    Ok(()) => (),
                    _ => unreachable!(),
                }
            }
            response
        } else {
            self.query_endpoint::<QueryResponse>(effective_canister_id, signed_query)
                .await?
        };

        match response {
            QueryResponse::Replied { reply, .. } => Ok(reply.arg),
            QueryResponse::Rejected { reject, .. } => Err(AgentError::UncertifiedReject(reject)),
        }
    }

    fn query_content(
        &self,
        canister_id: Principal,
        method_name: String,
        arg: Vec<u8>,
        ingress_expiry_datetime: Option<u64>,
        use_nonce: bool,
    ) -> Result<EnvelopeContent, AgentError> {
        Ok(EnvelopeContent::Query {
            sender: self.identity.sender().map_err(AgentError::SigningError)?,
            canister_id,
            method_name,
            arg,
            ingress_expiry: ingress_expiry_datetime.unwrap_or_else(|| self.get_expiry_date()),
            nonce: use_nonce.then(|| self.nonce_factory.generate()).flatten(),
        })
    }

    /// The simplest way to do an update call; sends a byte array and will return a RequestId.
    /// The RequestId should then be used for request_status (most likely in a loop).
    async fn update_raw(
        &self,
        canister_id: Principal,
        effective_canister_id: Principal,
        method_name: String,
        arg: Vec<u8>,
        ingress_expiry_datetime: Option<u64>,
    ) -> Result<RequestId, AgentError> {
        let nonce = self.nonce_factory.generate();
        let content = self.update_content(
            canister_id,
            method_name,
            arg,
            ingress_expiry_datetime,
            nonce,
        )?;
        let request_id = to_request_id(&content)?;
        let serialized_bytes = sign_envelope(&content, self.identity.clone())?;

        self.call_endpoint(effective_canister_id, request_id, serialized_bytes)
            .await
    }

    /// Send the signed update to the network. Will return a [`RequestId`].
    /// The bytes will be checked to verify that it is a valid update.
    /// If you want to inspect the fields of the update, use [`signed_update_inspect`] before calling this method.
    pub async fn update_signed(
        &self,
        effective_canister_id: Principal,
        signed_update: Vec<u8>,
    ) -> Result<RequestId, AgentError> {
        let envelope: Envelope =
            serde_cbor::from_slice(&signed_update).map_err(AgentError::InvalidCborData)?;
        let request_id = to_request_id(&envelope.content)?;
        self.call_endpoint(effective_canister_id, request_id, signed_update)
            .await
    }

    fn update_content(
        &self,
        canister_id: Principal,
        method_name: String,
        arg: Vec<u8>,
        ingress_expiry_datetime: Option<u64>,
        nonce: Option<Vec<u8>>,
    ) -> Result<EnvelopeContent, AgentError> {
        Ok(EnvelopeContent::Call {
            canister_id,
            method_name,
            arg,
            nonce,
            sender: self.identity.sender().map_err(AgentError::SigningError)?,
            ingress_expiry: ingress_expiry_datetime.unwrap_or_else(|| self.get_expiry_date()),
        })
    }

    /// Call request_status on the RequestId once and classify the result
    pub async fn poll(
        &self,
        request_id: &RequestId,
        effective_canister_id: Principal,
    ) -> Result<PollResult, AgentError> {
        match self
            .request_status_raw(request_id, effective_canister_id)
            .await?
        {
            RequestStatusResponse::Unknown => Ok(PollResult::Submitted),

            RequestStatusResponse::Received | RequestStatusResponse::Processing => {
                Ok(PollResult::Accepted)
            }

            RequestStatusResponse::Replied(ReplyResponse { arg, .. }) => {
                Ok(PollResult::Completed(arg))
            }

            RequestStatusResponse::Rejected(response) => Err(AgentError::CertifiedReject(response)),

            RequestStatusResponse::Done => Err(AgentError::RequestStatusDoneNoReply(String::from(
                *request_id,
            ))),
        }
    }

    fn get_retry_policy() -> ExponentialBackoff<SystemClock> {
        ExponentialBackoffBuilder::new()
            .with_initial_interval(Duration::from_millis(500))
            .with_max_interval(Duration::from_secs(1))
            .with_multiplier(1.4)
            .with_max_elapsed_time(Some(Duration::from_secs(60 * 5)))
            .build()
    }

    /// Wait for request_status to return a Replied response and return the arg.
    pub async fn wait_signed(
        &self,
        request_id: &RequestId,
        effective_canister_id: Principal,
        signed_request_status: Vec<u8>,
    ) -> Result<Vec<u8>, AgentError> {
        let mut retry_policy = Self::get_retry_policy();

        let mut request_accepted = false;
        loop {
            match self
                .request_status_signed(
                    request_id,
                    effective_canister_id,
                    signed_request_status.clone(),
                )
                .await?
            {
                RequestStatusResponse::Unknown => {}

                RequestStatusResponse::Received | RequestStatusResponse::Processing => {
                    if !request_accepted {
                        retry_policy.reset();
                        request_accepted = true;
                    }
                }

                RequestStatusResponse::Replied(ReplyResponse { arg, .. }) => return Ok(arg),

                RequestStatusResponse::Rejected(response) => {
                    return Err(AgentError::CertifiedReject(response))
                }

                RequestStatusResponse::Done => {
                    return Err(AgentError::RequestStatusDoneNoReply(String::from(
                        *request_id,
                    )))
                }
            };

            match retry_policy.next_backoff() {
                Some(duration) => crate::util::sleep(duration).await,

                None => return Err(AgentError::TimeoutWaitingForResponse()),
            }
        }
    }

    /// Call request_status on the RequestId in a loop and return the response as a byte vector.
    pub async fn wait(
        &self,
        request_id: RequestId,
        effective_canister_id: Principal,
    ) -> Result<Vec<u8>, AgentError> {
        let mut retry_policy = Self::get_retry_policy();

        let mut request_accepted = false;
        loop {
            match self.poll(&request_id, effective_canister_id).await? {
                PollResult::Submitted => {}
                PollResult::Accepted => {
                    if !request_accepted {
                        // The system will return RequestStatusResponse::Unknown
                        // (PollResult::Submitted) until the request is accepted
                        // and we generally cannot know how long that will take.
                        // State transitions between Received and Processing may be
                        // instantaneous. Therefore, once we know the request is accepted,
                        // we should restart the backoff so the request does not time out.

                        retry_policy.reset();
                        request_accepted = true;
                    }
                }
                PollResult::Completed(result) => return Ok(result),
            };

            match retry_policy.next_backoff() {
                Some(duration) => crate::util::sleep(duration).await,

                None => return Err(AgentError::TimeoutWaitingForResponse()),
            }
        }
    }

    /// Request the raw state tree directly, under an effective canister ID.
    /// See [the protocol docs](https://internetcomputer.org/docs/current/references/ic-interface-spec#http-read-state) for more information.
    pub async fn read_state_raw(
        &self,
        paths: Vec<Vec<Label>>,
        effective_canister_id: Principal,
    ) -> Result<Certificate, AgentError> {
        let content = self.read_state_content(paths)?;
        let serialized_bytes = sign_envelope(&content, self.identity.clone())?;

        let read_state_response: ReadStateResponse = self
            .read_state_endpoint(effective_canister_id, serialized_bytes)
            .await?;
        let cert: Certificate = serde_cbor::from_slice(&read_state_response.certificate)
            .map_err(AgentError::InvalidCborData)?;
        self.verify(&cert, effective_canister_id)?;
        Ok(cert)
    }

    /// Request the raw state tree directly, under a subnet ID.
    /// See [the protocol docs](https://internetcomputer.org/docs/current/references/ic-interface-spec#http-read-state) for more information.
    pub async fn read_subnet_state_raw(
        &self,
        paths: Vec<Vec<Label>>,
        subnet_id: Principal,
    ) -> Result<Certificate, AgentError> {
        let content = self.read_state_content(paths)?;
        let serialized_bytes = sign_envelope(&content, self.identity.clone())?;

        let read_state_response: ReadStateResponse = self
            .read_subnet_state_endpoint(subnet_id, serialized_bytes)
            .await?;
        let cert: Certificate = serde_cbor::from_slice(&read_state_response.certificate)
            .map_err(AgentError::InvalidCborData)?;
        self.verify_for_subnet(&cert, subnet_id)?;
        Ok(cert)
    }

    fn read_state_content(&self, paths: Vec<Vec<Label>>) -> Result<EnvelopeContent, AgentError> {
        Ok(EnvelopeContent::ReadState {
            sender: self.identity.sender().map_err(AgentError::SigningError)?,
            paths,
            ingress_expiry: self.get_expiry_date(),
        })
    }

    /// Verify a certificate, checking delegation if present.
    /// Only passes if the certificate also has authority over the canister.
    pub fn verify(
        &self,
        cert: &Certificate,
        effective_canister_id: Principal,
    ) -> Result<(), AgentError> {
        self.verify_cert(cert, effective_canister_id)?;
        self.verify_cert_timestamp(cert)?;
        Ok(())
    }

    fn verify_cert(
        &self,
        cert: &Certificate,
        effective_canister_id: Principal,
    ) -> Result<(), AgentError> {
        let sig = &cert.signature;

        let root_hash = cert.tree.digest();
        let mut msg = vec![];
        msg.extend_from_slice(IC_STATE_ROOT_DOMAIN_SEPARATOR);
        msg.extend_from_slice(&root_hash);

        let der_key = self.check_delegation(&cert.delegation, effective_canister_id)?;
        let key = extract_der(der_key)?;

        ic_verify_bls_signature::verify_bls_signature(sig, &msg, &key)
            .map_err(|_| AgentError::CertificateVerificationFailed())?;
        Ok(())
    }

    /// Verify a certificate, checking delegation if present.
    /// Only passes if the certificate is for the specified subnet.
    pub fn verify_for_subnet(
        &self,
        cert: &Certificate,
        subnet_id: Principal,
    ) -> Result<(), AgentError> {
        self.verify_cert_for_subnet(cert, subnet_id)?;
        self.verify_cert_timestamp(cert)?;
        Ok(())
    }

    fn verify_cert_for_subnet(
        &self,
        cert: &Certificate,
        subnet_id: Principal,
    ) -> Result<(), AgentError> {
        let sig = &cert.signature;

        let root_hash = cert.tree.digest();
        let mut msg = vec![];
        msg.extend_from_slice(IC_STATE_ROOT_DOMAIN_SEPARATOR);
        msg.extend_from_slice(&root_hash);

        let der_key = self.check_delegation_for_subnet(&cert.delegation, subnet_id)?;
        let key = extract_der(der_key)?;

        ic_verify_bls_signature::verify_bls_signature(sig, &msg, &key)
            .map_err(|_| AgentError::CertificateVerificationFailed())?;
        Ok(())
    }

    fn verify_cert_timestamp(&self, cert: &Certificate) -> Result<(), AgentError> {
        let time = lookup_time(cert)?;
        if (OffsetDateTime::now_utc()
            - OffsetDateTime::from_unix_timestamp_nanos(time.into()).unwrap())
            > self.ingress_expiry
        {
            Err(AgentError::CertificateOutdated(self.ingress_expiry))
        } else {
            Ok(())
        }
    }

    fn check_delegation(
        &self,
        delegation: &Option<Delegation>,
        effective_canister_id: Principal,
    ) -> Result<Vec<u8>, AgentError> {
        match delegation {
            None => Ok(self.read_root_key()),
            Some(delegation) => {
                let cert: Certificate = serde_cbor::from_slice(&delegation.certificate)
                    .map_err(AgentError::InvalidCborData)?;
                if cert.delegation.is_some() {
                    return Err(AgentError::CertificateHasTooManyDelegations);
                }
                self.verify_cert(&cert, effective_canister_id)?;
                let canister_range_lookup = [
                    "subnet".as_bytes(),
                    delegation.subnet_id.as_ref(),
                    "canister_ranges".as_bytes(),
                ];
                let canister_range = lookup_value(&cert.tree, canister_range_lookup)?;
                let ranges: Vec<(Principal, Principal)> =
                    serde_cbor::from_slice(canister_range).map_err(AgentError::InvalidCborData)?;
                if !principal_is_within_ranges(&effective_canister_id, &ranges[..]) {
                    // the certificate is not authorized to answer calls for this canister
                    return Err(AgentError::CertificateNotAuthorized());
                }

                let public_key_path = [
                    "subnet".as_bytes(),
                    delegation.subnet_id.as_ref(),
                    "public_key".as_bytes(),
                ];
                lookup_value(&cert.tree, public_key_path).map(|pk| pk.to_vec())
            }
        }
    }

    fn check_delegation_for_subnet(
        &self,
        delegation: &Option<Delegation>,
        subnet_id: Principal,
    ) -> Result<Vec<u8>, AgentError> {
        match delegation {
            None => Ok(self.read_root_key()),
            Some(delegation) => {
                let cert: Certificate = serde_cbor::from_slice(&delegation.certificate)
                    .map_err(AgentError::InvalidCborData)?;
                if cert.delegation.is_some() {
                    return Err(AgentError::CertificateHasTooManyDelegations);
                }
                self.verify_cert_for_subnet(&cert, subnet_id)?;
                let public_key_path = [
                    "subnet".as_bytes(),
                    delegation.subnet_id.as_ref(),
                    "public_key".as_bytes(),
                ];
                let pk = lookup_value(&cert.tree, public_key_path)
                    .map_err(|_| AgentError::CertificateNotAuthorized())?
                    .to_vec();
                Ok(pk)
            }
        }
    }

    /// Request information about a particular canister for a single state subkey.
    /// See [the protocol docs](https://internetcomputer.org/docs/current/references/ic-interface-spec#state-tree-canister-information) for more information.
    pub async fn read_state_canister_info(
        &self,
        canister_id: Principal,
        path: &str,
    ) -> Result<Vec<u8>, AgentError> {
        let paths: Vec<Vec<Label>> = vec![vec![
            "canister".into(),
            Label::from_bytes(canister_id.as_slice()),
            path.into(),
        ]];

        let cert = self.read_state_raw(paths, canister_id).await?;

        lookup_canister_info(cert, canister_id, path)
    }

    /// Request the bytes of the canister's custom section `icp:public <path>` or `icp:private <path>`.
    pub async fn read_state_canister_metadata(
        &self,
        canister_id: Principal,
        path: &str,
    ) -> Result<Vec<u8>, AgentError> {
        let paths: Vec<Vec<Label>> = vec![vec![
            "canister".into(),
            Label::from_bytes(canister_id.as_slice()),
            "metadata".into(),
            path.into(),
        ]];

        let cert = self.read_state_raw(paths, canister_id).await?;

        lookup_canister_metadata(cert, canister_id, path)
    }

    /// Request a list of metrics about the subnet.
    pub async fn read_state_subnet_metrics(
        &self,
        subnet_id: Principal,
    ) -> Result<SubnetMetrics, AgentError> {
        let paths = vec![vec![
            "subnet".into(),
            Label::from_bytes(subnet_id.as_slice()),
            "metrics".into(),
        ]];
        let cert = self.read_subnet_state_raw(paths, subnet_id).await?;
        lookup_subnet_metrics(cert, subnet_id)
    }

    /// Fetches the status of a particular request by its ID.
    pub async fn request_status_raw(
        &self,
        request_id: &RequestId,
        effective_canister_id: Principal,
    ) -> Result<RequestStatusResponse, AgentError> {
        let paths: Vec<Vec<Label>> =
            vec![vec!["request_status".into(), request_id.to_vec().into()]];

        let cert = self.read_state_raw(paths, effective_canister_id).await?;

        lookup_request_status(cert, request_id)
    }

    /// Send the signed request_status to the network. Will return [`RequestStatusResponse`].
    /// The bytes will be checked to verify that it is a valid request_status.
    /// If you want to inspect the fields of the request_status, use [`signed_request_status_inspect`] before calling this method.
    pub async fn request_status_signed(
        &self,
        request_id: &RequestId,
        effective_canister_id: Principal,
        signed_request_status: Vec<u8>,
    ) -> Result<RequestStatusResponse, AgentError> {
        let _envelope: Envelope =
            serde_cbor::from_slice(&signed_request_status).map_err(AgentError::InvalidCborData)?;
        let read_state_response: ReadStateResponse = self
            .read_state_endpoint(effective_canister_id, signed_request_status)
            .await?;

        let cert: Certificate = serde_cbor::from_slice(&read_state_response.certificate)
            .map_err(AgentError::InvalidCborData)?;
        self.verify(&cert, effective_canister_id)?;
        lookup_request_status(cert, request_id)
    }

    /// Returns an UpdateBuilder enabling the construction of an update call without
    /// passing all arguments.
    pub fn update<S: Into<String>>(
        &self,
        canister_id: &Principal,
        method_name: S,
    ) -> UpdateBuilder {
        UpdateBuilder::new(self, *canister_id, method_name.into())
    }

    /// Calls and returns the information returned by the status endpoint of a replica.
    pub async fn status(&self) -> Result<Status, AgentError> {
        let bytes = self.transport.status().await?;

        let cbor: serde_cbor::Value =
            serde_cbor::from_slice(&bytes).map_err(AgentError::InvalidCborData)?;

        Status::try_from(&cbor).map_err(|_| AgentError::InvalidReplicaStatus)
    }

    /// Returns a QueryBuilder enabling the construction of a query call without
    /// passing all arguments.
    pub fn query<S: Into<String>>(&self, canister_id: &Principal, method_name: S) -> QueryBuilder {
        QueryBuilder::new(self, *canister_id, method_name.into())
    }

    /// Sign a request_status call. This will return a [`signed::SignedRequestStatus`]
    /// which contains all fields of the request_status and the signed request_status in CBOR encoding
    pub fn sign_request_status(
        &self,
        effective_canister_id: Principal,
        request_id: RequestId,
    ) -> Result<SignedRequestStatus, AgentError> {
        let paths: Vec<Vec<Label>> =
            vec![vec!["request_status".into(), request_id.to_vec().into()]];
        let read_state_content = self.read_state_content(paths)?;
        let signed_request_status = sign_envelope(&read_state_content, self.identity.clone())?;
        let ingress_expiry = read_state_content.ingress_expiry();
        let sender = *read_state_content.sender();
        Ok(SignedRequestStatus {
            ingress_expiry,
            sender,
            effective_canister_id,
            request_id,
            signed_request_status,
        })
    }

    async fn get_subnet_by_canister(
        &self,
        canister: &Principal,
    ) -> Result<Arc<Subnet>, AgentError> {
        let subnet = self
            .subnet_key_cache
            .lock()
            .unwrap()
            .get_subnet_by_canister(canister);
        if let Some(subnet) = subnet {
            Ok(subnet)
        } else {
            self.fetch_subnet_by_canister(canister).await
        }
    }

    /// Retrieve all existing API boundary nodes from the state tree via endpoint /api/v2/canister/<effective_canister_id>/read_state
    pub async fn fetch_api_boundary_nodes_by_canister_id(
        &self,
        canister_id: Principal,
    ) -> Result<Vec<ApiBoundaryNode>, AgentError> {
        let paths = vec![vec!["api_boundary_nodes".into()]];
        let certificate = self.read_state_raw(paths, canister_id).await?;
        let api_boundary_nodes = lookup_api_boundary_nodes(certificate)?;
        Ok(api_boundary_nodes)
    }

    /// Retrieve all existing API boundary nodes from the state tree via endpoint /api/v2/subnet/<subnet_id>/read_state
    pub async fn fetch_api_boundary_nodes_by_subnet_id(
        &self,
        subnet_id: Principal,
    ) -> Result<Vec<ApiBoundaryNode>, AgentError> {
        let paths = vec![vec!["api_boundary_nodes".into()]];
        let certificate = self.read_subnet_state_raw(paths, subnet_id).await?;
        let api_boundary_nodes = lookup_api_boundary_nodes(certificate)?;
        Ok(api_boundary_nodes)
    }

    async fn fetch_subnet_by_canister(
        &self,
        canister: &Principal,
    ) -> Result<Arc<Subnet>, AgentError> {
        let cert = self
            .read_state_raw(vec![vec!["subnet".into()]], *canister)
            .await?;

        let (subnet_id, subnet) = lookup_subnet(&cert, &self.root_key.read().unwrap())?;
        let subnet = Arc::new(subnet);
        self.subnet_key_cache
            .lock()
            .unwrap()
            .insert_subnet(subnet_id, subnet.clone());
        Ok(subnet)
    }
}

const DEFAULT_INGRESS_EXPIRY: Duration = Duration::from_secs(240);

// Checks if a principal is contained within a list of principal ranges
// A range is a tuple: (low: Principal, high: Principal), as described here: https://internetcomputer.org/docs/current/references/ic-interface-spec#state-tree-subnet
fn principal_is_within_ranges(principal: &Principal, ranges: &[(Principal, Principal)]) -> bool {
    ranges
        .iter()
        .any(|r| principal >= &r.0 && principal <= &r.1)
}

fn sign_envelope(
    content: &EnvelopeContent,
    identity: Arc<dyn Identity>,
) -> Result<Vec<u8>, AgentError> {
    let signature = identity.sign(content).map_err(AgentError::SigningError)?;

    let envelope = Envelope {
        content: Cow::Borrowed(content),
        sender_pubkey: signature.public_key,
        sender_sig: signature.signature,
        sender_delegation: signature.delegations,
    };

    let mut serialized_bytes = Vec::new();
    let mut serializer = serde_cbor::Serializer::new(&mut serialized_bytes);
    serializer.self_describe()?;
    envelope.serialize(&mut serializer)?;

    Ok(serialized_bytes)
}

/// Inspect the bytes to be sent as a query
/// Return Ok only when the bytes can be deserialized as a query and all fields match with the arguments
pub fn signed_query_inspect(
    sender: Principal,
    canister_id: Principal,
    method_name: &str,
    arg: &[u8],
    ingress_expiry: u64,
    signed_query: Vec<u8>,
) -> Result<(), AgentError> {
    let envelope: Envelope =
        serde_cbor::from_slice(&signed_query).map_err(AgentError::InvalidCborData)?;
    match envelope.content.as_ref() {
        EnvelopeContent::Query {
            ingress_expiry: ingress_expiry_cbor,
            sender: sender_cbor,
            canister_id: canister_id_cbor,
            method_name: method_name_cbor,
            arg: arg_cbor,
            nonce: _nonce,
        } => {
            if ingress_expiry != *ingress_expiry_cbor {
                return Err(AgentError::CallDataMismatch {
                    field: "ingress_expiry".to_string(),
                    value_arg: ingress_expiry.to_string(),
                    value_cbor: ingress_expiry_cbor.to_string(),
                });
            }
            if sender != *sender_cbor {
                return Err(AgentError::CallDataMismatch {
                    field: "sender".to_string(),
                    value_arg: sender.to_string(),
                    value_cbor: sender_cbor.to_string(),
                });
            }
            if canister_id != *canister_id_cbor {
                return Err(AgentError::CallDataMismatch {
                    field: "canister_id".to_string(),
                    value_arg: canister_id.to_string(),
                    value_cbor: canister_id_cbor.to_string(),
                });
            }
            if method_name != *method_name_cbor {
                return Err(AgentError::CallDataMismatch {
                    field: "method_name".to_string(),
                    value_arg: method_name.to_string(),
                    value_cbor: method_name_cbor.clone(),
                });
            }
            if arg != *arg_cbor {
                return Err(AgentError::CallDataMismatch {
                    field: "arg".to_string(),
                    value_arg: format!("{:?}", arg),
                    value_cbor: format!("{:?}", arg_cbor),
                });
            }
        }
        EnvelopeContent::Call { .. } => {
            return Err(AgentError::CallDataMismatch {
                field: "request_type".to_string(),
                value_arg: "query".to_string(),
                value_cbor: "call".to_string(),
            })
        }
        EnvelopeContent::ReadState { .. } => {
            return Err(AgentError::CallDataMismatch {
                field: "request_type".to_string(),
                value_arg: "query".to_string(),
                value_cbor: "read_state".to_string(),
            })
        }
    }
    Ok(())
}

/// Inspect the bytes to be sent as an update
/// Return Ok only when the bytes can be deserialized as an update and all fields match with the arguments
pub fn signed_update_inspect(
    sender: Principal,
    canister_id: Principal,
    method_name: &str,
    arg: &[u8],
    ingress_expiry: u64,
    signed_update: Vec<u8>,
) -> Result<(), AgentError> {
    let envelope: Envelope =
        serde_cbor::from_slice(&signed_update).map_err(AgentError::InvalidCborData)?;
    match envelope.content.as_ref() {
        EnvelopeContent::Call {
            nonce: _nonce,
            ingress_expiry: ingress_expiry_cbor,
            sender: sender_cbor,
            canister_id: canister_id_cbor,
            method_name: method_name_cbor,
            arg: arg_cbor,
        } => {
            if ingress_expiry != *ingress_expiry_cbor {
                return Err(AgentError::CallDataMismatch {
                    field: "ingress_expiry".to_string(),
                    value_arg: ingress_expiry.to_string(),
                    value_cbor: ingress_expiry_cbor.to_string(),
                });
            }
            if sender != *sender_cbor {
                return Err(AgentError::CallDataMismatch {
                    field: "sender".to_string(),
                    value_arg: sender.to_string(),
                    value_cbor: sender_cbor.to_string(),
                });
            }
            if canister_id != *canister_id_cbor {
                return Err(AgentError::CallDataMismatch {
                    field: "canister_id".to_string(),
                    value_arg: canister_id.to_string(),
                    value_cbor: canister_id_cbor.to_string(),
                });
            }
            if method_name != *method_name_cbor {
                return Err(AgentError::CallDataMismatch {
                    field: "method_name".to_string(),
                    value_arg: method_name.to_string(),
                    value_cbor: method_name_cbor.clone(),
                });
            }
            if arg != *arg_cbor {
                return Err(AgentError::CallDataMismatch {
                    field: "arg".to_string(),
                    value_arg: format!("{:?}", arg),
                    value_cbor: format!("{:?}", arg_cbor),
                });
            }
        }
        EnvelopeContent::ReadState { .. } => {
            return Err(AgentError::CallDataMismatch {
                field: "request_type".to_string(),
                value_arg: "call".to_string(),
                value_cbor: "read_state".to_string(),
            })
        }
        EnvelopeContent::Query { .. } => {
            return Err(AgentError::CallDataMismatch {
                field: "request_type".to_string(),
                value_arg: "call".to_string(),
                value_cbor: "query".to_string(),
            })
        }
    }
    Ok(())
}

/// Inspect the bytes to be sent as a request_status
/// Return Ok only when the bytes can be deserialized as a request_status and all fields match with the arguments
pub fn signed_request_status_inspect(
    sender: Principal,
    request_id: &RequestId,
    ingress_expiry: u64,
    signed_request_status: Vec<u8>,
) -> Result<(), AgentError> {
    let paths: Vec<Vec<Label>> = vec![vec!["request_status".into(), request_id.to_vec().into()]];
    let envelope: Envelope =
        serde_cbor::from_slice(&signed_request_status).map_err(AgentError::InvalidCborData)?;
    match envelope.content.as_ref() {
        EnvelopeContent::ReadState {
            ingress_expiry: ingress_expiry_cbor,
            sender: sender_cbor,
            paths: paths_cbor,
        } => {
            if ingress_expiry != *ingress_expiry_cbor {
                return Err(AgentError::CallDataMismatch {
                    field: "ingress_expiry".to_string(),
                    value_arg: ingress_expiry.to_string(),
                    value_cbor: ingress_expiry_cbor.to_string(),
                });
            }
            if sender != *sender_cbor {
                return Err(AgentError::CallDataMismatch {
                    field: "sender".to_string(),
                    value_arg: sender.to_string(),
                    value_cbor: sender_cbor.to_string(),
                });
            }

            if paths != *paths_cbor {
                return Err(AgentError::CallDataMismatch {
                    field: "paths".to_string(),
                    value_arg: format!("{:?}", paths),
                    value_cbor: format!("{:?}", paths_cbor),
                });
            }
        }
        EnvelopeContent::Query { .. } => {
            return Err(AgentError::CallDataMismatch {
                field: "request_type".to_string(),
                value_arg: "read_state".to_string(),
                value_cbor: "query".to_string(),
            })
        }
        EnvelopeContent::Call { .. } => {
            return Err(AgentError::CallDataMismatch {
                field: "request_type".to_string(),
                value_arg: "read_state".to_string(),
                value_cbor: "call".to_string(),
            })
        }
    }
    Ok(())
}

#[derive(Clone)]
struct SubnetCache {
    subnets: TimedCache<Principal, Arc<Subnet>>,
    canister_index: RangeInclusiveMap<Principal, Principal, PrincipalStep>,
}

impl SubnetCache {
    fn new() -> Self {
        Self {
            subnets: TimedCache::with_lifespan(300),
            canister_index: RangeInclusiveMap::new_with_step_fns(),
        }
    }

    fn get_subnet_by_canister(&mut self, canister: &Principal) -> Option<Arc<Subnet>> {
        self.canister_index
            .get(canister)
            .and_then(|subnet_id| self.subnets.cache_get(subnet_id).cloned())
            .filter(|subnet| subnet.canister_ranges.contains(canister))
    }

    fn insert_subnet(&mut self, subnet_id: Principal, subnet: Arc<Subnet>) {
        self.subnets.cache_set(subnet_id, subnet.clone());
        for range in subnet.canister_ranges.iter() {
            self.canister_index.insert(range.clone(), subnet_id);
        }
    }
}

#[derive(Clone, Copy)]
struct PrincipalStep;

impl StepFns<Principal> for PrincipalStep {
    fn add_one(start: &Principal) -> Principal {
        let bytes = start.as_slice();
        let mut arr = [0; 29];
        arr[..bytes.len()].copy_from_slice(bytes);
        for byte in arr[..bytes.len() - 1].iter_mut().rev() {
            *byte = byte.wrapping_add(1);
            if *byte != 0 {
                break;
            }
        }
        Principal::from_slice(&arr[..bytes.len()])
    }
    fn sub_one(start: &Principal) -> Principal {
        let bytes = start.as_slice();
        let mut arr = [0; 29];
        arr[..bytes.len()].copy_from_slice(bytes);
        for byte in arr[..bytes.len() - 1].iter_mut().rev() {
            *byte = byte.wrapping_sub(1);
            if *byte != 255 {
                break;
            }
        }
        Principal::from_slice(&arr[..bytes.len()])
    }
}

#[derive(Clone)]
pub(crate) struct Subnet {
    // This key is just fetched for completeness. Do not actually use this value as it is not authoritative in case of a rogue subnet.
    // If a future agent needs to know the subnet key then it should fetch /subnet from the *root* subnet.
    _key: Vec<u8>,
    node_keys: HashMap<Principal, Vec<u8>>,
    canister_ranges: RangeInclusiveSet<Principal, PrincipalStep>,
}

/// API boundary node, which routes /api calls to IC replica nodes.
#[derive(Debug, Clone)]
pub struct ApiBoundaryNode {
    /// Domain name
    pub domain: String,
    /// IPv6 address in the hexadecimal notation with colons.
    pub ipv6_address: String,
    /// IPv4 address in the dotted-decimal notation.
    pub ipv4_address: Option<String>,
}

/// A Query Request Builder.
///
/// This makes it easier to do query calls without actually passing all arguments.
#[derive(Debug, Clone)]
#[non_exhaustive]
pub struct QueryBuilder<'agent> {
    agent: &'agent Agent,
    /// The [effective canister ID](https://internetcomputer.org/docs/current/references/ic-interface-spec#http-effective-canister-id) of the destination.
    pub effective_canister_id: Principal,
    /// The principal ID of the canister being called.
    pub canister_id: Principal,
    /// The name of the canister method being called.
    pub method_name: String,
    /// The argument blob to be passed to the method.
    pub arg: Vec<u8>,
    /// The Unix timestamp that the request will expire at.
    pub ingress_expiry_datetime: Option<u64>,
    /// Whether to include a nonce with the message.
    pub use_nonce: bool,
}

impl<'agent> QueryBuilder<'agent> {
    /// Creates a new query builder with an agent for a particular canister method.
    pub fn new(agent: &'agent Agent, canister_id: Principal, method_name: String) -> Self {
        Self {
            agent,
            effective_canister_id: canister_id,
            canister_id,
            method_name,
            arg: vec![],
            ingress_expiry_datetime: None,
            use_nonce: false,
        }
    }

    /// Sets the [effective canister ID](https://internetcomputer.org/docs/current/references/ic-interface-spec#http-effective-canister-id) of the destination.
    pub fn with_effective_canister_id(mut self, canister_id: Principal) -> Self {
        self.effective_canister_id = canister_id;
        self
    }

    /// Sets the argument blob to pass to the canister. For most canisters this should be a Candid-serialized tuple.
    pub fn with_arg<A: Into<Vec<u8>>>(mut self, arg: A) -> Self {
        self.arg = arg.into();
        self
    }

    /// Sets ingress_expiry_datetime to the provided timestamp, at nanosecond precision.
    pub fn expire_at(mut self, time: impl Into<OffsetDateTime>) -> Self {
        self.ingress_expiry_datetime = Some(time.into().unix_timestamp_nanos() as u64);
        self
    }

    /// Sets ingress_expiry_datetime to `max(now, 4min)`.
    pub fn expire_after(mut self, duration: Duration) -> Self {
        self.ingress_expiry_datetime = Some(
            OffsetDateTime::now_utc()
                .saturating_add(duration.try_into().expect("negative duration"))
                .unix_timestamp_nanos() as u64,
        );
        self
    }

    /// Uses a nonce generated with the agent's configured nonce factory. By default queries do not use nonces,
    /// and thus may get a (briefly) cached response.
    pub fn with_nonce_generation(mut self) -> Self {
        self.use_nonce = true;
        self
    }

    /// Make a query call. This will return a byte vector.
    pub async fn call(self) -> Result<Vec<u8>, AgentError> {
        self.agent
            .query_raw(
                self.canister_id,
                self.effective_canister_id,
                self.method_name,
                self.arg,
                self.ingress_expiry_datetime,
                self.use_nonce,
                None,
            )
            .await
    }

    /// Make a query call with signature verification. This will return a byte vector.
    ///
    /// Compared with [call][Self::call], this method will **always** verify the signature of the query response
    /// regardless the Agent level configuration from [AgentBuilder::with_verify_query_signatures].
    pub async fn call_with_verification(self) -> Result<Vec<u8>, AgentError> {
        self.agent
            .query_raw(
                self.canister_id,
                self.effective_canister_id,
                self.method_name,
                self.arg,
                self.ingress_expiry_datetime,
                self.use_nonce,
                Some(true),
            )
            .await
    }

    /// Make a query call without signature verification. This will return a byte vector.
    ///
    /// Compared with [call][Self::call], this method will **never** verify the signature of the query response
    /// regardless the Agent level configuration from [AgentBuilder::with_verify_query_signatures].
    pub async fn call_without_verification(self) -> Result<Vec<u8>, AgentError> {
        self.agent
            .query_raw(
                self.canister_id,
                self.effective_canister_id,
                self.method_name,
                self.arg,
                self.ingress_expiry_datetime,
                self.use_nonce,
                Some(false),
            )
            .await
    }

    /// Sign a query call. This will return a [`signed::SignedQuery`]
    /// which contains all fields of the query and the signed query in CBOR encoding
    pub fn sign(self) -> Result<SignedQuery, AgentError> {
        let content = self.agent.query_content(
            self.canister_id,
            self.method_name,
            self.arg,
            self.ingress_expiry_datetime,
            self.use_nonce,
        )?;
        let signed_query = sign_envelope(&content, self.agent.identity.clone())?;
        let EnvelopeContent::Query {
            ingress_expiry,
            sender,
            canister_id,
            method_name,
            arg,
            nonce,
        } = content
        else {
            unreachable!()
        };
        Ok(SignedQuery {
            ingress_expiry,
            sender,
            canister_id,
            method_name,
            arg,
            effective_canister_id: self.effective_canister_id,
            signed_query,
            nonce,
        })
    }
}

impl<'agent> IntoFuture for QueryBuilder<'agent> {
    type IntoFuture = AgentFuture<'agent, Vec<u8>>;
    type Output = Result<Vec<u8>, AgentError>;
    fn into_future(self) -> Self::IntoFuture {
        Box::pin(self.call())
    }
}

/// An in-flight canister update call. Useful primarily as a `Future`.
pub struct UpdateCall<'agent> {
    agent: &'agent Agent,
    request_id: AgentFuture<'agent, RequestId>,
    effective_canister_id: Principal,
}

impl fmt::Debug for UpdateCall<'_> {
    fn fmt(&self, f: &mut fmt::Formatter<'_>) -> fmt::Result {
        f.debug_struct("UpdateCall")
            .field("agent", &self.agent)
            .field("effective_canister_id", &self.effective_canister_id)
            .finish_non_exhaustive()
    }
}

impl Future for UpdateCall<'_> {
    type Output = Result<RequestId, AgentError>;
    fn poll(mut self: Pin<&mut Self>, cx: &mut Context<'_>) -> Poll<Self::Output> {
        self.request_id.as_mut().poll(cx)
    }
}
impl<'a> UpdateCall<'a> {
    async fn and_wait(self) -> Result<Vec<u8>, AgentError> {
        let request_id = self.request_id.await?;
        self.agent
            .wait(request_id, self.effective_canister_id)
            .await
    }
}
/// An Update Request Builder.
///
/// This makes it easier to do update calls without actually passing all arguments or specifying
/// if you want to wait or not.
#[derive(Debug)]
pub struct UpdateBuilder<'agent> {
    agent: &'agent Agent,
    /// The [effective canister ID](https://internetcomputer.org/docs/current/references/ic-interface-spec#http-effective-canister-id) of the destination.
    pub effective_canister_id: Principal,
    /// The principal ID of the canister being called.
    pub canister_id: Principal,
    /// The name of the canister method being called.
    pub method_name: String,
    /// The argument blob to be passed to the method.
    pub arg: Vec<u8>,
    /// The Unix timestamp that the request will expire at.
    pub ingress_expiry_datetime: Option<u64>,
}

impl<'agent> UpdateBuilder<'agent> {
    /// Creates a new update builder with an agent for a particular canister method.
    pub fn new(agent: &'agent Agent, canister_id: Principal, method_name: String) -> Self {
        Self {
            agent,
            effective_canister_id: canister_id,
            canister_id,
            method_name,
            arg: vec![],
            ingress_expiry_datetime: None,
        }
    }

    /// Sets the [effective canister ID](https://internetcomputer.org/docs/current/references/ic-interface-spec#http-effective-canister-id) of the destination.
    pub fn with_effective_canister_id(mut self, canister_id: Principal) -> Self {
        self.effective_canister_id = canister_id;
        self
    }

    /// Sets the argument blob to pass to the canister. For most canisters this should be a Candid-serialized tuple.
    pub fn with_arg<A: Into<Vec<u8>>>(mut self, arg: A) -> Self {
        self.arg = arg.into();
        self
    }

    /// Sets ingress_expiry_datetime to the provided timestamp, at nanosecond precision.
    pub fn expire_at(mut self, time: impl Into<OffsetDateTime>) -> Self {
        self.ingress_expiry_datetime = Some(time.into().unix_timestamp_nanos() as u64);
        self
    }

    /// Sets ingress_expiry_datetime to `min(now, 4min)`.
    pub fn expire_after(mut self, duration: Duration) -> Self {
        self.ingress_expiry_datetime = Some(
            OffsetDateTime::now_utc()
                .saturating_add(duration.try_into().expect("negative duration"))
                .unix_timestamp_nanos() as u64,
        );
        self
    }

    /// Make an update call. This will call request_status on the RequestId in a loop and return
    /// the response as a byte vector.
    pub async fn call_and_wait(self) -> Result<Vec<u8>, AgentError> {
        self.call().and_wait().await
    }

    /// Make an update call. This will return a RequestId.
    /// The RequestId should then be used for request_status (most likely in a loop).
    pub fn call(self) -> UpdateCall<'agent> {
        let request_id_future = async move {
            self.agent
                .update_raw(
                    self.canister_id,
                    self.effective_canister_id,
                    self.method_name,
                    self.arg,
                    self.ingress_expiry_datetime,
                )
                .await
        };
        UpdateCall {
            agent: self.agent,
            request_id: Box::pin(request_id_future),
            effective_canister_id: self.effective_canister_id,
        }
    }

    /// Sign a update call. This will return a [`signed::SignedUpdate`]
    /// which contains all fields of the update and the signed update in CBOR encoding
    pub fn sign(self) -> Result<SignedUpdate, AgentError> {
        let nonce = self.agent.nonce_factory.generate();
        let content = self.agent.update_content(
            self.canister_id,
            self.method_name,
            self.arg,
            self.ingress_expiry_datetime,
            nonce,
        )?;
        let signed_update = sign_envelope(&content, self.agent.identity.clone())?;
        let request_id = to_request_id(&content)?;
        let EnvelopeContent::Call {
            nonce,
            ingress_expiry,
            sender,
            canister_id,
            method_name,
            arg,
        } = content
        else {
            unreachable!()
        };
        Ok(SignedUpdate {
            nonce,
            ingress_expiry,
            sender,
            canister_id,
            method_name,
            arg,
            effective_canister_id: self.effective_canister_id,
            signed_update,
            request_id,
        })
    }
}

<<<<<<< HEAD
impl<'agent> IntoFuture for UpdateBuilder<'agent> {
    type IntoFuture = AgentFuture<'agent, Vec<u8>>;
    type Output = Result<Vec<u8>, AgentError>;
    fn into_future(self) -> Self::IntoFuture {
        Box::pin(self.call_and_wait())
    }
}

#[cfg(all(test, feature = "reqwest"))]
=======
#[cfg(all(test, feature = "reqwest", not(target_family = "wasm")))]
>>>>>>> 4ab11725
mod offline_tests {
    use super::*;
    use futures_util::future::pending;
    // Any tests that involve the network should go in agent_test, not here.

    #[test]
    fn rounded_expiry() {
        let agent = Agent::builder()
            .with_url("http://not-a-real-url")
            .build()
            .unwrap();
        let mut prev_expiry = None;
        let mut num_timestamps = 0;
        for _ in 0..6 {
            let update = agent
                .update(&Principal::management_canister(), "not_a_method")
                .sign()
                .unwrap();
            if prev_expiry < Some(update.ingress_expiry) {
                prev_expiry = Some(update.ingress_expiry);
                num_timestamps += 1;
            }
        }
        // in six requests, there should be no more than two timestamps
        assert!(num_timestamps <= 2, "num_timestamps:{num_timestamps} > 2");
    }

    #[tokio::test]
    async fn client_ratelimit() {
        struct SlowTransport(Arc<Mutex<usize>>);
        impl Transport for SlowTransport {
            fn call(&self, _: Principal, _: Vec<u8>, _: RequestId) -> AgentFuture<()> {
                *self.0.lock().unwrap() += 1;
                Box::pin(pending())
            }
            fn query(&self, _: Principal, _: Vec<u8>) -> AgentFuture<Vec<u8>> {
                *self.0.lock().unwrap() += 1;
                Box::pin(pending())
            }
            fn read_state(&self, _: Principal, _: Vec<u8>) -> AgentFuture<Vec<u8>> {
                *self.0.lock().unwrap() += 1;
                Box::pin(pending())
            }
            fn read_subnet_state(&self, _: Principal, _: Vec<u8>) -> AgentFuture<Vec<u8>> {
                *self.0.lock().unwrap() += 1;
                Box::pin(pending())
            }
            fn status(&self) -> AgentFuture<Vec<u8>> {
                *self.0.lock().unwrap() += 1;
                Box::pin(pending())
            }
        }
        let count = Arc::new(Mutex::new(0));
        let agent = Agent::builder()
            .with_transport(SlowTransport(count.clone()))
            .with_max_concurrent_requests(2)
            .build()
            .unwrap();
        for _ in 0..3 {
            let agent = agent.clone();
            tokio::spawn(async move {
                agent
                    .query(&"ryjl3-tyaaa-aaaaa-aaaba-cai".parse().unwrap(), "greet")
                    .call()
                    .await
            });
        }
        crate::util::sleep(Duration::from_millis(250)).await;
        assert_eq!(*count.lock().unwrap(), 2);
    }
}<|MERGE_RESOLUTION|>--- conflicted
+++ resolved
@@ -1776,7 +1776,6 @@
     }
 }
 
-<<<<<<< HEAD
 impl<'agent> IntoFuture for UpdateBuilder<'agent> {
     type IntoFuture = AgentFuture<'agent, Vec<u8>>;
     type Output = Result<Vec<u8>, AgentError>;
@@ -1785,10 +1784,7 @@
     }
 }
 
-#[cfg(all(test, feature = "reqwest"))]
-=======
 #[cfg(all(test, feature = "reqwest", not(target_family = "wasm")))]
->>>>>>> 4ab11725
 mod offline_tests {
     use super::*;
     use futures_util::future::pending;
