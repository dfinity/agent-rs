--- conflicted
+++ resolved
@@ -31,11 +31,8 @@
 use reqwest::{Body, Client, Request, Response};
 use route_provider::RouteProvider;
 use time::OffsetDateTime;
-<<<<<<< HEAD
+use tower_service::Service;
 use url::Url;
-=======
-use tower_service::Service;
->>>>>>> 42bfce85
 
 #[cfg(test)]
 mod agent_test;
@@ -185,27 +182,10 @@
         let agent = Agent {
             nonce_factory: config.nonce_factory,
             identity: config.identity,
-<<<<<<< HEAD
-            ingress_expiry: config.ingress_expiry.unwrap_or(DEFAULT_INGRESS_EXPIRY),
+            ingress_expiry: config.ingress_expiry,
             root_key: Arc::new(RwLock::new(
                 config.root_key.unwrap_or_else(|| IC_ROOT_KEY.to_vec()),
             )),
-            client: config.client.unwrap_or_else(|| {
-                #[cfg(not(target_family = "wasm"))]
-                {
-                    Client::builder()
-                        .use_rustls_tls()
-                        .timeout(Duration::from_secs(360))
-                        .build()
-                        .expect("Could not create HTTP client.")
-                }
-                #[cfg(all(target_family = "wasm", feature = "wasm-bindgen"))]
-                {
-                    Client::new()
-                }
-=======
-            ingress_expiry: config.ingress_expiry,
-            root_key: Arc::new(RwLock::new(IC_ROOT_KEY.to_vec())),
             client: config.http_service.unwrap_or_else(|| {
                 Arc::new(Retry429Logic {
                     client: config.client.unwrap_or_else(|| {
@@ -223,7 +203,6 @@
                         }
                     }),
                 })
->>>>>>> 42bfce85
             }),
             route_provider: config
                 .route_provider
@@ -233,24 +212,10 @@
             concurrent_requests_semaphore: Arc::new(Semaphore::new(config.max_concurrent_requests)),
             max_response_body_size: config.max_response_body_size,
             max_tcp_error_retries: config.max_tcp_error_retries,
-<<<<<<< HEAD
-            use_call_v3_endpoint: {
-                #[cfg(feature = "experimental_sync_call")]
-                {
-                    config.use_call_v3_endpoint
-                }
-                #[cfg(not(feature = "experimental_sync_call"))]
-                {
-                    false
-                }
-            },
+            max_polling_time: config.max_polling_time,
         };
         agent.route_provider.notify_start(agent.clone());
         Ok(agent)
-=======
-            max_polling_time: config.max_polling_time,
-        })
->>>>>>> 42bfce85
     }
 
     /// Set the identity provider for signing messages.
