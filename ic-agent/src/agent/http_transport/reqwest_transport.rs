//! A [`Transport`] that connects using a [`reqwest`] client.
#![cfg(feature = "reqwest")]

pub use reqwest;

use std::sync::Arc;

use futures_util::StreamExt;
#[cfg(not(target_family = "wasm"))]
use hyper_rustls::ConfigBuilderExt;
use reqwest::{
    header::{HeaderMap, AUTHORIZATION, CONTENT_TYPE},
    Body, Client, Method, Request, StatusCode, Url,
};

use crate::{
    agent::{
        agent_error::HttpErrorPayload,
        http_transport::{IC0_DOMAIN, IC0_SUB_DOMAIN},
        AgentFuture, Transport,
    },
    export::Principal,
    AgentError, RequestId,
};

/// Implemented by the Agent environment to cache and update an HTTP Auth password.
/// It returns a tuple of `(username, password)`.
pub trait PasswordManager: Send + Sync {
    /// Retrieve the cached value for a user. If no cache value exists for this URL,
    /// the manager can return [`None`].
    fn cached(&self, url: &str) -> Result<Option<(String, String)>, String>;

    /// A call to the replica failed, so in order to succeed a username and password
    /// is required. If one cannot be provided (for example, there's no terminal),
    /// this should return an error.
    /// If the username and password provided by this method does not work (the next
    /// request still returns UNAUTHORIZED), this will be called and the request will
    /// be retried in a loop.
    fn required(&self, url: &str) -> Result<(String, String), String>;
}

impl dyn PasswordManager {
    fn get(&self, cached: bool, url: &str) -> Result<Option<(String, String)>, AgentError> {
        if cached {
            self.cached(url)
        } else {
            self.required(url).map(Some)
        }
        .map_err(AgentError::AuthenticationError)
    }
}

impl_debug_empty!(dyn PasswordManager);

/// A [`Transport`] using [`reqwest`] to make HTTP calls to the Internet Computer.
#[derive(Debug)]
pub struct ReqwestTransport {
    url: Url,
    client: Client,
    password_manager: Option<Arc<dyn PasswordManager>>,
    max_response_body_size: Option<usize>,
}

#[doc(hidden)]
pub use ReqwestTransport as ReqwestHttpReplicaV2Transport; // deprecate after 0.24

impl ReqwestTransport {
    /// Creates a replica transport from a HTTP URL.
    #[cfg(not(target_family = "wasm"))]
    pub fn create<U: Into<String>>(url: U) -> Result<Self, AgentError> {
        let mut tls_config = rustls::ClientConfig::builder()
            .with_safe_defaults()
            .with_webpki_roots()
            .with_no_client_auth();

        // Advertise support for HTTP/2
        tls_config.alpn_protocols = vec![b"h2".to_vec(), b"http/1.1".to_vec()];

        Self::create_with_client(
            url,
            Client::builder()
                .use_preconfigured_tls(tls_config)
                .build()
                .expect("Could not create HTTP client."),
        )
    }

    /// Creates a replica transport from a HTTP URL.
    #[cfg(target_family = "wasm")]
    pub fn create<U: Into<String>>(url: U) -> Result<Self, AgentError> {
        Self::create_with_client(url, Client::new())
    }

    /// Creates a replica transport from a HTTP URL and a [`reqwest::Client`].
    pub fn create_with_client<U: Into<String>>(url: U, client: Client) -> Result<Self, AgentError> {
        let url = url.into();
        Ok(Self {
            url: Url::parse(&url)
                .and_then(|mut url| {
                    // rewrite *.ic0.app to ic0.app
                    if let Some(domain) = url.domain() {
                        if domain.ends_with(IC0_SUB_DOMAIN) {
                            url.set_host(Some(IC0_DOMAIN))?;
                        }
                    }
                    url.join("api/v2/")
                })
                .map_err(|_| AgentError::InvalidReplicaUrl(url.clone()))?,
            client,
            password_manager: None,
            max_response_body_size: None,
        })
    }

    /// Sets a password manager to use with HTTP authentication.
    pub fn with_password_manager<P: 'static + PasswordManager>(self, password_manager: P) -> Self {
        self.with_arc_password_manager(Arc::new(password_manager))
    }

    /// Same as [`Self::with_password_manager`], but providing the Arc so one does not have to be created.
    pub fn with_arc_password_manager(self, password_manager: Arc<dyn PasswordManager>) -> Self {
        ReqwestTransport {
            password_manager: Some(password_manager),
            ..self
        }
    }

    /// Sets a max response body size limit
    pub fn with_max_response_body_size(self, max_response_body_size: usize) -> Self {
        ReqwestTransport {
            max_response_body_size: Some(max_response_body_size),
            ..self
        }
    }

    /// Gets the set password manager, if one exists. Otherwise returns None.
    pub fn password_manager(&self) -> Option<&dyn PasswordManager> {
        self.password_manager.as_deref()
    }

    fn maybe_add_authorization(
        &self,
        http_request: &mut Request,
        cached: bool,
    ) -> Result<(), AgentError> {
        if let Some(pm) = &self.password_manager {
            if let Some((u, p)) = pm.get(cached, http_request.url().as_str())? {
                let auth = base64::encode(&format!("{}:{}", u, p));
                http_request
                    .headers_mut()
                    .insert(AUTHORIZATION, format!("Basic {}", auth).parse().unwrap());
            }
        }
        Ok(())
    }

    async fn request(
        &self,
        http_request: Request,
    ) -> Result<(StatusCode, HeaderMap, Vec<u8>), AgentError> {
        let response = self
            .client
            .execute(http_request)
            .await
            .map_err(|x| AgentError::TransportError(Box::new(x)))?;

        let http_status = response.status();
        let response_headers = response.headers().clone();

        // Size Check (Content-Length)
        if matches!(self
            .max_response_body_size
            .zip(response.content_length()), Some((size_limit, content_length)) if content_length as usize > size_limit)
        {
            return Err(AgentError::ResponseSizeExceededLimit());
        }

        let mut body: Vec<u8> = response
            .content_length()
            .map_or_else(Vec::new, |n| Vec::with_capacity(n as usize));

        let mut stream = response.bytes_stream();

        while let Some(chunk) = stream.next().await {
            let chunk = chunk.map_err(|x| AgentError::TransportError(Box::new(x)))?;

            // Size Check (Body Size)
            if matches!(self
                .max_response_body_size, Some(size_limit) if body.len() + chunk.len() > size_limit)
            {
                return Err(AgentError::ResponseSizeExceededLimit());
            }

            body.extend_from_slice(chunk.as_ref());
        }

        Ok((http_status, response_headers, body))
    }

    async fn execute(
        &self,
        method: Method,
        endpoint: &str,
        body: Option<Vec<u8>>,
    ) -> Result<Vec<u8>, AgentError> {
        let url = self.url.join(endpoint)?;
        let mut http_request = Request::new(method, url);
        http_request
            .headers_mut()
            .insert(CONTENT_TYPE, "application/cbor".parse().unwrap());

        self.maybe_add_authorization(&mut http_request, true)?;

        *http_request.body_mut() = body.map(Body::from);

        let mut status;
        let mut headers;
        let mut body;
        loop {
            let request_result = self.request(http_request.try_clone().unwrap()).await?;
            status = request_result.0;
            headers = request_result.1;
            body = request_result.2;

            // If the server returned UNAUTHORIZED, and it is the first time we replay the call,
            // check if we can get the username/password for the HTTP Auth.
            if status == StatusCode::UNAUTHORIZED {
                if self.url.scheme() == "https" || self.url.host_str() == Some("localhost") {
                    // If there is a password manager, get the username and password from it.
                    self.maybe_add_authorization(&mut http_request, false)?;
                } else {
                    return Err(AgentError::CannotUseAuthenticationOnNonSecureUrl());
                }
            } else {
                break;
            }
        }

        if status.is_client_error() || status.is_server_error() {
            Err(AgentError::HttpError(HttpErrorPayload {
                status: status.into(),
                content_type: headers
                    .get(CONTENT_TYPE)
                    .and_then(|value| value.to_str().ok())
                    .map(|x| x.to_string()),
                content: body,
            }))
        } else {
            Ok(body)
        }
    }
}

impl Transport for ReqwestTransport {
    fn call(
        &self,
        effective_canister_id: Principal,
        envelope: Vec<u8>,
        _request_id: RequestId,
    ) -> AgentFuture<()> {
        Box::pin(async move {
            let endpoint = format!("canister/{}/call", effective_canister_id.to_text());
            self.execute(Method::POST, &endpoint, Some(envelope))
                .await?;
            Ok(())
        })
    }

    fn read_state(
        &self,
        effective_canister_id: Principal,
        envelope: Vec<u8>,
    ) -> AgentFuture<Vec<u8>> {
        Box::pin(async move {
            let endpoint = format!("canister/{effective_canister_id}/read_state");
            self.execute(Method::POST, &endpoint, Some(envelope)).await
        })
    }

    fn query(&self, effective_canister_id: Principal, envelope: Vec<u8>) -> AgentFuture<Vec<u8>> {
        Box::pin(async move {
            let endpoint = format!("canister/{effective_canister_id}/query");
            self.execute(Method::POST, &endpoint, Some(envelope)).await
        })
    }

    fn status(&self) -> AgentFuture<Vec<u8>> {
        Box::pin(async move { self.execute(Method::GET, "status", None).await })
    }
}

#[cfg(test)]
mod test {
<<<<<<< HEAD
    use super::ReqwestTransport;
=======
    #[cfg(target_family = "wasm")]
    use wasm_bindgen_test::wasm_bindgen_test;
    #[cfg(target_family = "wasm")]
    wasm_bindgen_test::wasm_bindgen_test_configure!(run_in_browser);

    use super::ReqwestHttpReplicaV2Transport;
>>>>>>> 3992f6e3

    #[cfg_attr(not(target_family = "wasm"), test)]
    #[cfg_attr(target_family = "wasm", wasm_bindgen_test)]
    fn redirect() {
        fn test(base: &str, result: &str) {
            let t = ReqwestTransport::create(base).unwrap();
            assert_eq!(t.url.as_str(), result, "{}", base);
        }

        test("https://ic0.app", "https://ic0.app/api/v2/");
        test("https://IC0.app", "https://ic0.app/api/v2/");
        test("https://foo.ic0.app", "https://ic0.app/api/v2/");
        test("https://foo.IC0.app", "https://ic0.app/api/v2/");
        test("https://foo.Ic0.app", "https://ic0.app/api/v2/");
        test("https://foo.iC0.app", "https://ic0.app/api/v2/");
        test("https://foo.bar.ic0.app", "https://ic0.app/api/v2/");
        test("https://ic0.app/foo/", "https://ic0.app/foo/api/v2/");
        test("https://foo.ic0.app/foo/", "https://ic0.app/foo/api/v2/");

        test("https://ic1.app", "https://ic1.app/api/v2/");
        test("https://foo.ic1.app", "https://foo.ic1.app/api/v2/");
        test("https://ic0.app.ic1.app", "https://ic0.app.ic1.app/api/v2/");

        test("https://fooic0.app", "https://fooic0.app/api/v2/");
        test("https://fooic0.app.ic0.app", "https://ic0.app/api/v2/");
    }
}<|MERGE_RESOLUTION|>--- conflicted
+++ resolved
@@ -291,16 +291,12 @@
 
 #[cfg(test)]
 mod test {
-<<<<<<< HEAD
-    use super::ReqwestTransport;
-=======
     #[cfg(target_family = "wasm")]
     use wasm_bindgen_test::wasm_bindgen_test;
     #[cfg(target_family = "wasm")]
     wasm_bindgen_test::wasm_bindgen_test_configure!(run_in_browser);
 
-    use super::ReqwestHttpReplicaV2Transport;
->>>>>>> 3992f6e3
+    use super::ReqwestTransport;
 
     #[cfg_attr(not(target_family = "wasm"), test)]
     #[cfg_attr(target_family = "wasm", wasm_bindgen_test)]
