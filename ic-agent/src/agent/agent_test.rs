// Disable these tests without the reqwest feature.
#![cfg(feature = "reqwest")]

use self::mock::{assert_mock, mock};
use crate::{
    agent::{
        http_transport::ReqwestTransport,
        replica_api::{CallReply, QueryResponse},
        Status,
    },
    export::Principal,
    Agent, AgentError,
};
use ic_certification::Label;
use std::collections::BTreeMap;
#[cfg(target_family = "wasm")]
use wasm_bindgen_test::wasm_bindgen_test;

#[cfg(target_family = "wasm")]
wasm_bindgen_test::wasm_bindgen_test_configure!(run_in_browser);

#[cfg_attr(not(target_family = "wasm"), tokio::test)]
#[cfg_attr(target_family = "wasm", wasm_bindgen_test)]
async fn query() -> Result<(), AgentError> {
    let blob = Vec::from("Hello World");
    let response = QueryResponse::Replied {
        reply: CallReply { arg: blob.clone() },
    };

    let (query_mock, url) = mock(
        "POST",
        "/api/v2/canister/aaaaa-aa/query",
        200,
        serde_cbor::to_vec(&response)?,
        Some("application/cbor"),
    )
    .await;

    let agent = Agent::builder()
<<<<<<< HEAD
        .with_transport(ReqwestTransport::create(&mockito::server_url())?)
=======
        .with_transport(ReqwestHttpReplicaV2Transport::create(&url)?)
>>>>>>> 3992f6e3
        .build()?;
    let result = agent
        .query_raw(
            &Principal::management_canister(),
            Principal::management_canister(),
            "main",
            &[],
            None,
        )
        .await;

    assert_mock(query_mock).await;

    assert_eq!(result?, blob);

    Ok(())
}

#[cfg_attr(not(target_family = "wasm"), tokio::test)]
#[cfg_attr(target_family = "wasm", wasm_bindgen_test)]
async fn query_error() -> Result<(), AgentError> {
    let (query_mock, url) =
        mock("POST", "/api/v2/canister/aaaaa-aa/query", 500, vec![], None).await;
    let agent = Agent::builder()
<<<<<<< HEAD
        .with_transport(ReqwestTransport::create(&mockito::server_url())?)
=======
        .with_transport(ReqwestHttpReplicaV2Transport::create(url)?)
>>>>>>> 3992f6e3
        .build()?;

    let result = agent
        .query_raw(
            &Principal::management_canister(),
            Principal::management_canister(),
            "greet",
            &[],
            None,
        )
        .await;

    assert_mock(query_mock).await;

    assert!(result.is_err());

    Ok(())
}

#[cfg_attr(not(target_family = "wasm"), tokio::test)]
#[cfg_attr(target_family = "wasm", wasm_bindgen_test)]
async fn query_rejected() -> Result<(), AgentError> {
    let response: QueryResponse = QueryResponse::Rejected {
        reject_code: 1234,
        reject_message: "Rejected Message".to_string(),
    };

    let (query_mock, url) = mock(
        "POST",
        "/api/v2/canister/aaaaa-aa/query",
        200,
        serde_cbor::to_vec(&response)?,
        Some("application/cbor"),
    )
    .await;

    let agent = Agent::builder()
<<<<<<< HEAD
        .with_transport(ReqwestTransport::create(&mockito::server_url())?)
=======
        .with_transport(ReqwestHttpReplicaV2Transport::create(&url)?)
>>>>>>> 3992f6e3
        .build()?;

    let result = agent
        .query_raw(
            &Principal::management_canister(),
            Principal::management_canister(),
            "greet",
            &[],
            None,
        )
        .await;

    assert_mock(query_mock).await;

    match result {
        Err(AgentError::ReplicaError {
            reject_code: code,
            reject_message: msg,
        }) => {
            assert_eq!(code, 1234);
            assert_eq!(msg, "Rejected Message");
        }
        result => unreachable!("{:?}", result),
    }

    Ok(())
}

#[cfg_attr(not(target_family = "wasm"), tokio::test)]
#[cfg_attr(target_family = "wasm", wasm_bindgen_test)]
async fn call_error() -> Result<(), AgentError> {
    let (call_mock, url) = mock("POST", "/api/v2/canister/aaaaa-aa/call", 500, vec![], None).await;

    let agent = Agent::builder()
<<<<<<< HEAD
        .with_transport(ReqwestTransport::create(&mockito::server_url())?)
=======
        .with_transport(ReqwestHttpReplicaV2Transport::create(&url)?)
>>>>>>> 3992f6e3
        .build()?;

    let result = agent
        .update(&Principal::management_canister(), "greet")
        .with_arg([])
        .call()
        .await;

    assert_mock(call_mock).await;

    assert!(result.is_err());

    Ok(())
}

#[cfg_attr(not(target_family = "wasm"), tokio::test)]
#[cfg_attr(target_family = "wasm", wasm_bindgen_test)]
async fn status() -> Result<(), AgentError> {
    let ic_api_version = "1.2.3".to_string();
    let mut map = BTreeMap::new();
    map.insert(
        serde_cbor::Value::Text("ic_api_version".to_owned()),
        serde_cbor::Value::Text(ic_api_version.clone()),
    );
    let response = serde_cbor::Value::Map(map);
    let (read_mock, url) = mock(
        "GET",
        "/api/v2/status",
        200,
        serde_cbor::to_vec(&response)?,
        Some("application/cbor"),
    )
    .await;

    let agent = Agent::builder()
<<<<<<< HEAD
        .with_transport(ReqwestTransport::create(&mockito::server_url())?)
=======
        .with_transport(ReqwestHttpReplicaV2Transport::create(&url)?)
>>>>>>> 3992f6e3
        .build()?;
    let result = agent.status().await;

    assert_mock(read_mock).await;
    assert!(matches!(result, Ok(Status { ic_api_version: v, .. }) if v == ic_api_version));

    Ok(())
}

#[cfg_attr(not(target_family = "wasm"), tokio::test)]
#[cfg_attr(target_family = "wasm", wasm_bindgen_test)]
async fn status_okay() -> Result<(), AgentError> {
    let mut map = BTreeMap::new();
    map.insert(
        serde_cbor::Value::Text("ic_api_version".to_owned()),
        serde_cbor::Value::Text("1.2.3".to_owned()),
    );
    let response = serde_cbor::Value::Map(map);
    let (read_mock, url) = mock(
        "GET",
        "/api/v2/status",
        200,
        serde_cbor::to_vec(&response)?,
        Some("application/cbor"),
    )
    .await;

    let agent = Agent::builder()
<<<<<<< HEAD
        .with_transport(ReqwestTransport::create(&mockito::server_url())?)
=======
        .with_transport(ReqwestHttpReplicaV2Transport::create(&url)?)
>>>>>>> 3992f6e3
        .build()?;
    let result = agent.status().await;

    assert_mock(read_mock).await;

    assert!(result.is_ok());

    Ok(())
}

#[cfg_attr(not(target_family = "wasm"), tokio::test)]
#[cfg_attr(target_family = "wasm", wasm_bindgen_test)]
// test that the agent (re)tries to reach the server.
// We spawn an agent that waits 400ms between requests, and times out after 600ms. The agent is
// expected to hit the server at ~ 0ms and ~ 400 ms, and then shut down at 600ms, so we check that
// the server got two requests.
async fn status_error() -> Result<(), AgentError> {
    // This mock is never asserted as we don't know (nor do we need to know) how many times
    // it is called.
    let (_read_mock, url) = mock("GET", "/api/v2/status", 500, vec![], None).await;

    let agent = Agent::builder()
<<<<<<< HEAD
        .with_transport(ReqwestTransport::create(&mockito::server_url())?)
=======
        .with_transport(ReqwestHttpReplicaV2Transport::create(&url)?)
>>>>>>> 3992f6e3
        .build()?;
    let result = agent.status().await;

    assert!(result.is_err());

    Ok(())
}

// these values for canister, paths, and mock_response are captured from a real request to mainnet
// the response amounts to "method not found"
// we don't really care about the response since we're just testing the cert verification
const REQ_WITH_DELEGATED_CERT_PATH: [&str; 2] = [
    "726571756573745F737461747573",
    "92F03ABDDC774EE97882320CF15F2029A868FFCFE3BE48FEF84FC97B5A13E04A",
];
const REQ_WITH_DELEGATED_CERT_CANISTER: &str = "ivg37-qiaaa-aaaab-aaaga-cai";
const REQ_WITH_DELEGATED_CERT_RESPONSE: [u8; 1074] = [
    217, 217, 247, 161, 107, 99, 101, 114, 116, 105, 102, 105, 99, 97, 116, 101, 89, 4, 31, 217,
    217, 247, 163, 100, 116, 114, 101, 101, 131, 1, 131, 1, 130, 4, 88, 32, 37, 15, 94, 38, 134,
    141, 156, 30, 167, 171, 41, 203, 233, 193, 91, 241, 196, 124, 13, 118, 5, 232, 3, 227, 158, 55,
    90, 127, 224, 156, 110, 187, 131, 1, 131, 2, 78, 114, 101, 113, 117, 101, 115, 116, 95, 115,
    116, 97, 116, 117, 115, 131, 1, 130, 4, 88, 32, 75, 38, 130, 39, 119, 78, 199, 127, 242, 179,
    126, 203, 18, 21, 115, 41, 213, 76, 243, 118, 105, 75, 221, 89, 222, 215, 128, 62, 253, 130,
    56, 111, 131, 2, 88, 32, 237, 173, 81, 14, 170, 160, 142, 210, 172, 212, 120, 19, 36, 230, 68,
    98, 105, 218, 103, 83, 236, 23, 118, 15, 32, 107, 190, 129, 196, 101, 255, 82, 131, 1, 131, 1,
    131, 2, 75, 114, 101, 106, 101, 99, 116, 95, 99, 111, 100, 101, 130, 3, 65, 3, 131, 2, 78, 114,
    101, 106, 101, 99, 116, 95, 109, 101, 115, 115, 97, 103, 101, 130, 3, 88, 68, 67, 97, 110, 105,
    115, 116, 101, 114, 32, 105, 118, 103, 51, 55, 45, 113, 105, 97, 97, 97, 45, 97, 97, 97, 97,
    98, 45, 97, 97, 97, 103, 97, 45, 99, 97, 105, 32, 104, 97, 115, 32, 110, 111, 32, 117, 112,
    100, 97, 116, 101, 32, 109, 101, 116, 104, 111, 100, 32, 39, 114, 101, 103, 105, 115, 116, 101,
    114, 39, 131, 2, 70, 115, 116, 97, 116, 117, 115, 130, 3, 72, 114, 101, 106, 101, 99, 116, 101,
    100, 130, 4, 88, 32, 151, 35, 47, 49, 246, 171, 124, 164, 254, 83, 235, 101, 104, 252, 62, 2,
    188, 34, 254, 148, 171, 49, 208, 16, 229, 251, 60, 100, 35, 1, 241, 96, 131, 1, 130, 4, 88, 32,
    58, 72, 209, 252, 33, 61, 73, 48, 113, 3, 16, 79, 125, 114, 194, 181, 147, 14, 219, 168, 120,
    123, 144, 99, 31, 52, 59, 58, 166, 138, 95, 10, 131, 2, 68, 116, 105, 109, 101, 130, 3, 73,
    226, 220, 147, 144, 145, 198, 150, 235, 22, 105, 115, 105, 103, 110, 97, 116, 117, 114, 101,
    88, 48, 137, 162, 190, 33, 181, 250, 138, 201, 250, 177, 82, 126, 4, 19, 39, 206, 137, 157,
    125, 169, 113, 67, 106, 31, 33, 101, 57, 57, 71, 180, 217, 66, 54, 91, 254, 84, 136, 113, 14,
    97, 166, 25, 186, 72, 56, 138, 33, 177, 106, 100, 101, 108, 101, 103, 97, 116, 105, 111, 110,
    162, 105, 115, 117, 98, 110, 101, 116, 95, 105, 100, 88, 29, 215, 123, 42, 47, 113, 153, 185,
    168, 174, 201, 63, 230, 251, 88, 134, 97, 53, 140, 241, 34, 35, 233, 163, 175, 123, 78, 186,
    196, 2, 107, 99, 101, 114, 116, 105, 102, 105, 99, 97, 116, 101, 89, 2, 49, 217, 217, 247, 162,
    100, 116, 114, 101, 101, 131, 1, 130, 4, 88, 32, 174, 2, 63, 40, 195, 185, 217, 102, 200, 251,
    9, 249, 237, 117, 92, 130, 138, 173, 181, 21, 46, 0, 170, 247, 0, 177, 140, 156, 6, 114, 148,
    180, 131, 1, 131, 2, 70, 115, 117, 98, 110, 101, 116, 131, 1, 130, 4, 88, 32, 232, 59, 176, 37,
    246, 87, 76, 143, 49, 35, 61, 192, 254, 40, 159, 245, 70, 223, 161, 228, 155, 214, 17, 109,
    214, 232, 137, 109, 144, 164, 148, 110, 131, 1, 130, 4, 88, 32, 231, 130, 97, 144, 146, 214,
    157, 91, 235, 240, 146, 65, 56, 189, 65, 22, 176, 21, 107, 90, 149, 226, 92, 53, 142, 168, 207,
    126, 113, 97, 166, 97, 131, 1, 131, 1, 130, 4, 88, 32, 98, 81, 63, 169, 38, 201, 169, 239, 128,
    58, 194, 132, 214, 32, 243, 3, 24, 149, 136, 225, 211, 144, 67, 73, 171, 99, 182, 71, 8, 86,
    252, 72, 131, 1, 130, 4, 88, 32, 96, 233, 163, 68, 206, 210, 201, 196, 169, 106, 1, 151, 253,
    88, 95, 45, 37, 157, 189, 25, 62, 78, 173, 165, 98, 57, 202, 194, 96, 135, 249, 197, 131, 2,
    88, 29, 215, 123, 42, 47, 113, 153, 185, 168, 174, 201, 63, 230, 251, 88, 134, 97, 53, 140,
    241, 34, 35, 233, 163, 175, 123, 78, 186, 196, 2, 131, 1, 131, 2, 79, 99, 97, 110, 105, 115,
    116, 101, 114, 95, 114, 97, 110, 103, 101, 115, 130, 3, 88, 27, 217, 217, 247, 129, 130, 74, 0,
    0, 0, 0, 0, 32, 0, 0, 1, 1, 74, 0, 0, 0, 0, 0, 47, 255, 255, 1, 1, 131, 2, 74, 112, 117, 98,
    108, 105, 99, 95, 107, 101, 121, 130, 3, 88, 133, 48, 129, 130, 48, 29, 6, 13, 43, 6, 1, 4, 1,
    130, 220, 124, 5, 3, 1, 2, 1, 6, 12, 43, 6, 1, 4, 1, 130, 220, 124, 5, 3, 2, 1, 3, 97, 0, 153,
    51, 225, 248, 158, 138, 60, 77, 127, 220, 204, 219, 213, 24, 8, 158, 43, 212, 216, 24, 10, 38,
    31, 24, 217, 194, 71, 165, 39, 104, 235, 206, 152, 220, 115, 40, 163, 152, 20, 168, 249, 17, 8,
    106, 29, 213, 12, 190, 1, 94, 42, 83, 183, 191, 120, 181, 82, 136, 137, 61, 170, 21, 195, 70,
    100, 14, 136, 49, 215, 42, 18, 189, 237, 217, 121, 210, 132, 112, 195, 72, 35, 184, 209, 195,
    244, 121, 93, 156, 57, 132, 162, 71, 19, 46, 148, 254, 130, 4, 88, 32, 153, 111, 23, 187, 146,
    107, 227, 49, 87, 69, 222, 167, 40, 32, 5, 167, 147, 181, 142, 118, 175, 235, 93, 67, 209, 162,
    140, 226, 157, 45, 21, 133, 131, 2, 68, 116, 105, 109, 101, 130, 3, 73, 149, 184, 170, 192,
    228, 237, 162, 234, 22, 105, 115, 105, 103, 110, 97, 116, 117, 114, 101, 88, 48, 172, 233, 252,
    221, 155, 201, 119, 224, 93, 99, 40, 248, 137, 220, 78, 124, 153, 17, 76, 115, 122, 73, 70, 83,
    203, 39, 161, 245, 92, 6, 244, 85, 94, 15, 22, 9, 128, 175, 94, 173, 9, 138, 204, 25, 80, 16,
    178, 247,
];

// this is the same response as REQ_WITH_DELEGATED_CERT_RESPONSE, but with a manually pruned
// /subnet/<subnetid>/canister_ranges field
const PRUNED_SUBNET: [u8; 1064] = [
    161, 107, 99, 101, 114, 116, 105, 102, 105, 99, 97, 116, 101, 89, 4, 24, 163, 100, 116, 114,
    101, 101, 131, 1, 131, 1, 130, 4, 88, 32, 37, 15, 94, 38, 134, 141, 156, 30, 167, 171, 41, 203,
    233, 193, 91, 241, 196, 124, 13, 118, 5, 232, 3, 227, 158, 55, 90, 127, 224, 156, 110, 187,
    131, 1, 131, 2, 78, 114, 101, 113, 117, 101, 115, 116, 95, 115, 116, 97, 116, 117, 115, 131, 1,
    130, 4, 88, 32, 75, 38, 130, 39, 119, 78, 199, 127, 242, 179, 126, 203, 18, 21, 115, 41, 213,
    76, 243, 118, 105, 75, 221, 89, 222, 215, 128, 62, 253, 130, 56, 111, 131, 2, 88, 32, 237, 173,
    81, 14, 170, 160, 142, 210, 172, 212, 120, 19, 36, 230, 68, 98, 105, 218, 103, 83, 236, 23,
    118, 15, 32, 107, 190, 129, 196, 101, 255, 82, 131, 1, 131, 1, 131, 2, 75, 114, 101, 106, 101,
    99, 116, 95, 99, 111, 100, 101, 130, 3, 65, 3, 131, 2, 78, 114, 101, 106, 101, 99, 116, 95,
    109, 101, 115, 115, 97, 103, 101, 130, 3, 88, 68, 67, 97, 110, 105, 115, 116, 101, 114, 32,
    105, 118, 103, 51, 55, 45, 113, 105, 97, 97, 97, 45, 97, 97, 97, 97, 98, 45, 97, 97, 97, 103,
    97, 45, 99, 97, 105, 32, 104, 97, 115, 32, 110, 111, 32, 117, 112, 100, 97, 116, 101, 32, 109,
    101, 116, 104, 111, 100, 32, 39, 114, 101, 103, 105, 115, 116, 101, 114, 39, 131, 2, 70, 115,
    116, 97, 116, 117, 115, 130, 3, 72, 114, 101, 106, 101, 99, 116, 101, 100, 130, 4, 88, 32, 151,
    35, 47, 49, 246, 171, 124, 164, 254, 83, 235, 101, 104, 252, 62, 2, 188, 34, 254, 148, 171, 49,
    208, 16, 229, 251, 60, 100, 35, 1, 241, 96, 131, 1, 130, 4, 88, 32, 58, 72, 209, 252, 33, 61,
    73, 48, 113, 3, 16, 79, 125, 114, 194, 181, 147, 14, 219, 168, 120, 123, 144, 99, 31, 52, 59,
    58, 166, 138, 95, 10, 131, 2, 68, 116, 105, 109, 101, 130, 3, 73, 226, 220, 147, 144, 145, 198,
    150, 235, 22, 105, 115, 105, 103, 110, 97, 116, 117, 114, 101, 88, 48, 137, 162, 190, 33, 181,
    250, 138, 201, 250, 177, 82, 126, 4, 19, 39, 206, 137, 157, 125, 169, 113, 67, 106, 31, 33,
    101, 57, 57, 71, 180, 217, 66, 54, 91, 254, 84, 136, 113, 14, 97, 166, 25, 186, 72, 56, 138,
    33, 177, 106, 100, 101, 108, 101, 103, 97, 116, 105, 111, 110, 162, 105, 115, 117, 98, 110,
    101, 116, 95, 105, 100, 88, 29, 215, 123, 42, 47, 113, 153, 185, 168, 174, 201, 63, 230, 251,
    88, 134, 97, 53, 140, 241, 34, 35, 233, 163, 175, 123, 78, 186, 196, 2, 107, 99, 101, 114, 116,
    105, 102, 105, 99, 97, 116, 101, 89, 2, 45, 163, 100, 116, 114, 101, 101, 131, 1, 130, 4, 88,
    32, 174, 2, 63, 40, 195, 185, 217, 102, 200, 251, 9, 249, 237, 117, 92, 130, 138, 173, 181, 21,
    46, 0, 170, 247, 0, 177, 140, 156, 6, 114, 148, 180, 131, 1, 131, 2, 70, 115, 117, 98, 110,
    101, 116, 131, 1, 130, 4, 88, 32, 232, 59, 176, 37, 246, 87, 76, 143, 49, 35, 61, 192, 254, 40,
    159, 245, 70, 223, 161, 228, 155, 214, 17, 109, 214, 232, 137, 109, 144, 164, 148, 110, 131, 1,
    130, 4, 88, 32, 231, 130, 97, 144, 146, 214, 157, 91, 235, 240, 146, 65, 56, 189, 65, 22, 176,
    21, 107, 90, 149, 226, 92, 53, 142, 168, 207, 126, 113, 97, 166, 97, 131, 1, 131, 1, 130, 4,
    88, 32, 98, 81, 63, 169, 38, 201, 169, 239, 128, 58, 194, 132, 214, 32, 243, 3, 24, 149, 136,
    225, 211, 144, 67, 73, 171, 99, 182, 71, 8, 86, 252, 72, 131, 1, 130, 4, 88, 32, 96, 233, 163,
    68, 206, 210, 201, 196, 169, 106, 1, 151, 253, 88, 95, 45, 37, 157, 189, 25, 62, 78, 173, 165,
    98, 57, 202, 194, 96, 135, 249, 197, 131, 2, 88, 29, 215, 123, 42, 47, 113, 153, 185, 168, 174,
    201, 63, 230, 251, 88, 134, 97, 53, 140, 241, 34, 35, 233, 163, 175, 123, 78, 186, 196, 2, 131,
    1, 130, 4, 88, 32, 32, 38, 201, 161, 171, 93, 204, 127, 80, 161, 230, 124, 235, 148, 89, 31, 6,
    180, 77, 141, 245, 169, 134, 51, 104, 168, 66, 91, 121, 228, 125, 38, 131, 2, 74, 112, 117, 98,
    108, 105, 99, 95, 107, 101, 121, 130, 3, 88, 133, 48, 129, 130, 48, 29, 6, 13, 43, 6, 1, 4, 1,
    130, 220, 124, 5, 3, 1, 2, 1, 6, 12, 43, 6, 1, 4, 1, 130, 220, 124, 5, 3, 2, 1, 3, 97, 0, 153,
    51, 225, 248, 158, 138, 60, 77, 127, 220, 204, 219, 213, 24, 8, 158, 43, 212, 216, 24, 10, 38,
    31, 24, 217, 194, 71, 165, 39, 104, 235, 206, 152, 220, 115, 40, 163, 152, 20, 168, 249, 17, 8,
    106, 29, 213, 12, 190, 1, 94, 42, 83, 183, 191, 120, 181, 82, 136, 137, 61, 170, 21, 195, 70,
    100, 14, 136, 49, 215, 42, 18, 189, 237, 217, 121, 210, 132, 112, 195, 72, 35, 184, 209, 195,
    244, 121, 93, 156, 57, 132, 162, 71, 19, 46, 148, 254, 130, 4, 88, 32, 153, 111, 23, 187, 146,
    107, 227, 49, 87, 69, 222, 167, 40, 32, 5, 167, 147, 181, 142, 118, 175, 235, 93, 67, 209, 162,
    140, 226, 157, 45, 21, 133, 131, 2, 68, 116, 105, 109, 101, 130, 3, 73, 149, 184, 170, 192,
    228, 237, 162, 234, 22, 105, 115, 105, 103, 110, 97, 116, 117, 114, 101, 88, 48, 172, 233, 252,
    221, 155, 201, 119, 224, 93, 99, 40, 248, 137, 220, 78, 124, 153, 17, 76, 115, 122, 73, 70, 83,
    203, 39, 161, 245, 92, 6, 244, 85, 94, 15, 22, 9, 128, 175, 94, 173, 9, 138, 204, 25, 80, 16,
    178, 247, 106, 100, 101, 108, 101, 103, 97, 116, 105, 111, 110, 246,
];

#[cfg_attr(not(target_family = "wasm"), tokio::test)]
#[cfg_attr(target_family = "wasm", wasm_bindgen_test)]
// asserts that a delegated certificate with correct /subnet/<subnetid>/canister_ranges
// passes the certificate verification
async fn check_subnet_range_with_valid_range() {
    let (_read_mock, url) = mock(
        "POST",
        "/api/v2/canister/ivg37-qiaaa-aaaab-aaaga-cai/read_state",
        200,
        REQ_WITH_DELEGATED_CERT_RESPONSE.into(),
        Some("application/cbor"),
    )
    .await;
    let agent = Agent::builder()
<<<<<<< HEAD
        .with_transport(ReqwestTransport::create(&mockito::server_url()).unwrap())
=======
        .with_transport(ReqwestHttpReplicaV2Transport::create(&url).unwrap())
>>>>>>> 3992f6e3
        .build()
        .unwrap();
    let _result = agent
        .read_state_raw(
            vec![REQ_WITH_DELEGATED_CERT_PATH
                .iter()
                .map(Label::from)
                .collect()],
            Principal::from_text(REQ_WITH_DELEGATED_CERT_CANISTER).unwrap(),
        )
        .await
        .expect("read state failed");
}

#[cfg_attr(not(target_family = "wasm"), tokio::test)]
#[cfg_attr(target_family = "wasm", wasm_bindgen_test)]
// asserts that a delegated certificate with /subnet/<subnetid>/canister_ranges that don't include
// the canister gets rejected by the cert verification because the subnet is not authorized to
// respond to requests for this canister. We do this by using a correct response but serving it
// for the wrong canister, which a malicious node might do.
async fn check_subnet_range_with_unauthorized_range() {
    let wrong_canister = Principal::from_text("ryjl3-tyaaa-aaaaa-aaaba-cai").unwrap();
    let (_read_mock, url) = mock(
        "POST",
        "/api/v2/canister/ryjl3-tyaaa-aaaaa-aaaba-cai/read_state",
        200,
        REQ_WITH_DELEGATED_CERT_RESPONSE.into(),
        Some("application/cbor"),
    )
    .await;
    let agent = Agent::builder()
<<<<<<< HEAD
        .with_transport(ReqwestTransport::create(&mockito::server_url()).unwrap())
=======
        .with_transport(ReqwestHttpReplicaV2Transport::create(&url).unwrap())
>>>>>>> 3992f6e3
        .build()
        .unwrap();
    let result = agent
        .read_state_raw(
            vec![REQ_WITH_DELEGATED_CERT_PATH
                .iter()
                .map(Label::from)
                .collect()],
            wrong_canister,
        )
        .await;
    assert_eq!(result, Err(AgentError::CertificateNotAuthorized()));
}

#[cfg_attr(not(target_family = "wasm"), tokio::test)]
#[cfg_attr(target_family = "wasm", wasm_bindgen_test)]
// asserts that a delegated certificate with pruned/removed /subnet/<subnetid>/canister_ranges
// gets rejected by the cert verification. We do this by using a correct response that has
// the leaf manually pruned
async fn check_subnet_range_with_pruned_range() {
    let canister = Principal::from_text("ivg37-qiaaa-aaaab-aaaga-cai").unwrap();
    let (_read_mock, url) = mock(
        "POST",
        "/api/v2/canister/ivg37-qiaaa-aaaab-aaaga-cai/read_state",
        200,
        PRUNED_SUBNET.into(),
        Some("application/cbor"),
    )
    .await;
    let agent = Agent::builder()
<<<<<<< HEAD
        .with_transport(ReqwestTransport::create(&mockito::server_url()).unwrap())
=======
        .with_transport(ReqwestHttpReplicaV2Transport::create(&url).unwrap())
>>>>>>> 3992f6e3
        .build()
        .unwrap();
    let result = agent
        .read_state_raw(
            vec![REQ_WITH_DELEGATED_CERT_PATH
                .iter()
                .map(Label::from)
                .collect()],
            canister,
        )
        .await;
    assert!(result.is_err());
}

#[cfg(not(target_family = "wasm"))]
mod mock {

    use mockito::{Mock, Server, ServerGuard};

    pub async fn mock(
        method: &str,
        path: &str,
        status_code: u16,
        body: Vec<u8>,
        content_type: Option<&str>,
    ) -> ((ServerGuard, Mock), String) {
        let mut server = Server::new_async().await;
        let mut mock = server
            .mock(method, path)
            .with_status(status_code as _)
            .with_body(body);
        if let Some(content_type) = content_type {
            mock = mock.with_header("Content-Type", content_type);
        }
        let mock = mock.create_async().await;
        let url = server.url();
        ((server, mock), url)
    }

    pub async fn assert_mock((_, mock): (ServerGuard, Mock)) {
        mock.assert_async().await;
    }
}

#[cfg(target_family = "wasm")]
mod mock {
    use js_sys::*;
    use reqwest::Client;
    use serde::Serialize;
    use std::collections::HashMap;
    use wasm_bindgen::{prelude::*, JsCast};
    use wasm_bindgen_futures::JsFuture;
    use web_sys::*;

    #[wasm_bindgen(module = "/http_mock_service_worker.js")]
    extern "C" {}

    #[derive(Debug, Serialize)]
    struct MockConfig {
        pub kind: String,
        pub method: String,
        pub path: String,
        pub nonce: String,
        pub status_code: u16,
        pub headers: Option<HashMap<String, String>>,
        pub body: Vec<u8>,
    }

    pub async fn mock(
        method: &str,
        path: &str,
        status_code: u16,
        body: Vec<u8>,
        content_type: Option<&str>,
    ) -> (String, String) {
        let swc = window().unwrap().navigator().service_worker();
        let registration: ServiceWorkerRegistration =
            JsFuture::from(swc.register("/http_mock_service_worker.js"))
                .await
                .unwrap()
                .unchecked_into();
        JsFuture::from(swc.ready().unwrap()).await.unwrap();
        let sw = registration.active().unwrap();
        let mut nonce = [0; 16];
        getrandom::getrandom(&mut nonce).unwrap();
        let nonce = hex::encode(nonce);
        let config = MockConfig {
            kind: "config".into(),
            nonce: nonce.clone(),
            method: method.into(),
            path: path.into(),
            status_code,
            body,
            headers: content_type.map(|c| HashMap::from([("Content-Type".into(), c.into())])),
        };
        if sw.state() == ServiceWorkerState::Activating {
            JsFuture::from(Promise::new(&mut |rs, _| sw.set_onstatechange(Some(&rs))))
                .await
                .unwrap();
        }
        Client::new()
            .post("http://mock_configure")
            .json(&config)
            .send()
            .await
            .unwrap()
            .error_for_status()
            .unwrap();
        (nonce.clone(), format!("http://mock_{}/", nonce))
    }

    pub async fn assert_mock(nonce: String) {
        let hits = Client::new()
            .get(&format!("http://mock_assert/{}", nonce))
            .send()
            .await
            .unwrap()
            .error_for_status()
            .unwrap()
            .text()
            .await
            .unwrap();
        assert!(hits.parse::<i32>().unwrap() >= 1);
    }
}<|MERGE_RESOLUTION|>--- conflicted
+++ resolved
@@ -37,11 +37,7 @@
     .await;
 
     let agent = Agent::builder()
-<<<<<<< HEAD
-        .with_transport(ReqwestTransport::create(&mockito::server_url())?)
-=======
-        .with_transport(ReqwestHttpReplicaV2Transport::create(&url)?)
->>>>>>> 3992f6e3
+        .with_transport(ReqwestTransport::create(&url)?)
         .build()?;
     let result = agent
         .query_raw(
@@ -66,11 +62,7 @@
     let (query_mock, url) =
         mock("POST", "/api/v2/canister/aaaaa-aa/query", 500, vec![], None).await;
     let agent = Agent::builder()
-<<<<<<< HEAD
-        .with_transport(ReqwestTransport::create(&mockito::server_url())?)
-=======
-        .with_transport(ReqwestHttpReplicaV2Transport::create(url)?)
->>>>>>> 3992f6e3
+        .with_transport(ReqwestTransport::create(url)?)
         .build()?;
 
     let result = agent
@@ -108,11 +100,7 @@
     .await;
 
     let agent = Agent::builder()
-<<<<<<< HEAD
-        .with_transport(ReqwestTransport::create(&mockito::server_url())?)
-=======
-        .with_transport(ReqwestHttpReplicaV2Transport::create(&url)?)
->>>>>>> 3992f6e3
+        .with_transport(ReqwestTransport::create(&url)?)
         .build()?;
 
     let result = agent
@@ -147,11 +135,7 @@
     let (call_mock, url) = mock("POST", "/api/v2/canister/aaaaa-aa/call", 500, vec![], None).await;
 
     let agent = Agent::builder()
-<<<<<<< HEAD
-        .with_transport(ReqwestTransport::create(&mockito::server_url())?)
-=======
-        .with_transport(ReqwestHttpReplicaV2Transport::create(&url)?)
->>>>>>> 3992f6e3
+        .with_transport(ReqwestTransport::create(&url)?)
         .build()?;
 
     let result = agent
@@ -187,11 +171,7 @@
     .await;
 
     let agent = Agent::builder()
-<<<<<<< HEAD
-        .with_transport(ReqwestTransport::create(&mockito::server_url())?)
-=======
-        .with_transport(ReqwestHttpReplicaV2Transport::create(&url)?)
->>>>>>> 3992f6e3
+        .with_transport(ReqwestTransport::create(&url)?)
         .build()?;
     let result = agent.status().await;
 
@@ -220,11 +200,7 @@
     .await;
 
     let agent = Agent::builder()
-<<<<<<< HEAD
-        .with_transport(ReqwestTransport::create(&mockito::server_url())?)
-=======
-        .with_transport(ReqwestHttpReplicaV2Transport::create(&url)?)
->>>>>>> 3992f6e3
+        .with_transport(ReqwestTransport::create(&url)?)
         .build()?;
     let result = agent.status().await;
 
@@ -247,11 +223,7 @@
     let (_read_mock, url) = mock("GET", "/api/v2/status", 500, vec![], None).await;
 
     let agent = Agent::builder()
-<<<<<<< HEAD
-        .with_transport(ReqwestTransport::create(&mockito::server_url())?)
-=======
-        .with_transport(ReqwestHttpReplicaV2Transport::create(&url)?)
->>>>>>> 3992f6e3
+        .with_transport(ReqwestTransport::create(&url)?)
         .build()?;
     let result = agent.status().await;
 
@@ -393,11 +365,7 @@
     )
     .await;
     let agent = Agent::builder()
-<<<<<<< HEAD
-        .with_transport(ReqwestTransport::create(&mockito::server_url()).unwrap())
-=======
-        .with_transport(ReqwestHttpReplicaV2Transport::create(&url).unwrap())
->>>>>>> 3992f6e3
+        .with_transport(ReqwestTransport::create(&url).unwrap())
         .build()
         .unwrap();
     let _result = agent
@@ -429,11 +397,7 @@
     )
     .await;
     let agent = Agent::builder()
-<<<<<<< HEAD
-        .with_transport(ReqwestTransport::create(&mockito::server_url()).unwrap())
-=======
-        .with_transport(ReqwestHttpReplicaV2Transport::create(&url).unwrap())
->>>>>>> 3992f6e3
+        .with_transport(ReqwestTransport::create(&url).unwrap())
         .build()
         .unwrap();
     let result = agent
@@ -464,11 +428,7 @@
     )
     .await;
     let agent = Agent::builder()
-<<<<<<< HEAD
-        .with_transport(ReqwestTransport::create(&mockito::server_url()).unwrap())
-=======
-        .with_transport(ReqwestHttpReplicaV2Transport::create(&url).unwrap())
->>>>>>> 3992f6e3
+        .with_transport(ReqwestTransport::create(&url).unwrap())
         .build()
         .unwrap();
     let result = agent
