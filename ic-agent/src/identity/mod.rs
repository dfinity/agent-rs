--- conflicted
+++ resolved
@@ -1,7 +1,7 @@
 //! Types and traits dealing with identity across the Internet Computer.
-use crate::{agent::EnvelopeContent, export::Principal, to_request_id};
+use crate::{agent::EnvelopeContent, export::Principal};
 
-use serde::{Deserialize, Serialize};
+use ic_transport_types::SignedDelegation;
 
 pub(crate) mod anonymous;
 pub(crate) mod basic;
@@ -15,13 +15,11 @@
 pub use anonymous::AnonymousIdentity;
 #[doc(inline)]
 pub use basic::BasicIdentity;
-<<<<<<< HEAD
+#[doc(inline)]
 pub use delegated::DelegatedIdentity;
-=======
 #[doc(inline)]
 pub use ic_transport_types::Delegation;
 #[doc(inline)]
->>>>>>> 7a67191f
 pub use secp256k1::Secp256k1Identity;
 
 #[cfg(feature = "pem")]
@@ -61,11 +59,8 @@
 
     /// Sign a delegation to let another key be used to authenticate [`sender`](Identity::sender).
     ///
-<<<<<<< HEAD
-=======
     /// Not all `Identity` implementations support this operation, though all `ic-agent` implementations other than `AnonymousIdentity` do.
     ///
->>>>>>> 7a67191f
     /// Implementors should call `content.signable()` for the actual bytes that need to be signed.
     fn sign_delegation(&self, content: &Delegation) -> Result<Signature, String> {
         let _ = content; // silence unused warning
@@ -74,68 +69,15 @@
 
     /// Sign arbitrary bytes.
     ///
-<<<<<<< HEAD
-    /// Not all `Identity` implementations support this operation.
-=======
     /// Not all `Identity` implementations support this operation, though all `ic-agent` implementations do.
->>>>>>> 7a67191f
     fn sign_arbitrary(&self, content: &[u8]) -> Result<Signature, String> {
         let _ = content; // silence unused warning
         Err(String::from("unsupported"))
     }
-<<<<<<< HEAD
-
-    /// Produce the public key commonly returned in [`Signature`].
-    ///
-    /// May return `None` when [`sign`](Identity::sign) would return `Some`.
-    fn public_key(&self) -> Option<Vec<u8>>;
 
     /// A list of signed delegations connecting [`sender`](Identity::sender)
     /// to [`public_key`](Identity::public_key), and in that order.
     fn delegation_chain(&self) -> Vec<SignedDelegation> {
         vec![]
     }
-}
-
-/// A delegation from one key to another.
-///
-/// If key A signs a delegation containing key B, then key B may be used to
-/// authenticate as key A's corresponding principal(s).
-#[derive(Debug, Clone, Serialize, Deserialize)]
-pub struct Delegation {
-    /// The delegated-to key.
-    #[serde(with = "serde_bytes")]
-    pub pubkey: Vec<u8>,
-    /// A nanosecond timestamp after which this delegation is no longer valid.
-    pub expiration: u64,
-    /// If present, this delegation only applies to requests sent to one of these canisters.
-    #[serde(skip_serializing_if = "Option::is_none")]
-    pub targets: Option<Vec<Principal>>,
-    /// If present, this delegation only applies to requests originating from one of these principals.
-    #[serde(skip_serializing_if = "Option::is_none")]
-    pub senders: Option<Vec<Principal>>,
-}
-
-impl Delegation {
-    /// Returns the signable form of the delegation, by running it through [`to_request_id`]
-    /// and prepending `\x1Aic-request-auth-delegation` to the result.
-    pub fn signable(&self) -> Vec<u8> {
-        let hash = to_request_id(self).unwrap();
-        let mut bytes = Vec::with_capacity(59);
-        bytes.extend_from_slice(b"\x1Aic-request-auth-delegation");
-        bytes.extend_from_slice(hash.as_slice());
-        bytes
-    }
-}
-
-/// A [`Delegation`] that has been signed by an [`Identity`].
-#[derive(Debug, Clone, Serialize, Deserialize)]
-pub struct SignedDelegation {
-    /// The signed delegation.
-    pub delegation: Delegation,
-    /// The signature for the delegation.
-    #[serde(with = "serde_bytes")]
-    pub signature: Vec<u8>,
-=======
->>>>>>> 7a67191f
 }