use crate::{agent::EnvelopeContent, export::Principal, Identity, Signature};

#[cfg(feature = "pem")]
use crate::identity::error::PemError;

use ring::signature::{Ed25519KeyPair, KeyPair};
use simple_asn1::{
    oid, to_der,
    ASN1Block::{BitString, ObjectIdentifier, Sequence},
};

use std::fmt;

use super::Delegation;

/// A Basic Identity which sign using an ED25519 key pair.
pub struct BasicIdentity {
    key_pair: Ed25519KeyPair,
    der_encoded_public_key: Vec<u8>,
}

impl fmt::Debug for BasicIdentity {
    fn fmt(&self, f: &mut fmt::Formatter<'_>) -> fmt::Result {
        f.debug_struct("BasicIdentity")
            .field("der_encoded_public_key", &self.der_encoded_public_key)
            .finish_non_exhaustive()
    }
}

impl BasicIdentity {
    /// Create a BasicIdentity from reading a PEM file at the path.
    #[cfg(feature = "pem")]
    pub fn from_pem_file<P: AsRef<std::path::Path>>(file_path: P) -> Result<Self, PemError> {
        Self::from_pem(std::fs::File::open(file_path)?)
    }

    /// Create a BasicIdentity from reading a PEM File from a Reader.
    #[cfg(feature = "pem")]
    pub fn from_pem<R: std::io::Read>(pem_reader: R) -> Result<Self, PemError> {
        let bytes: Vec<u8> = pem_reader
            .bytes()
            .collect::<Result<Vec<u8>, std::io::Error>>()?;

        Ok(BasicIdentity::from_key_pair(Ed25519KeyPair::from_pkcs8(
            pem::parse(bytes)?.contents(),
        )?))
    }

    /// Create a BasicIdentity from a KeyPair from the ring crate.
    pub fn from_key_pair(key_pair: Ed25519KeyPair) -> Self {
        let der_encoded_public_key = der_encode_public_key(key_pair.public_key().as_ref().to_vec());

        Self {
            key_pair,
            der_encoded_public_key,
        }
    }
}

impl Identity for BasicIdentity {
    fn sender(&self) -> Result<Principal, String> {
        Ok(Principal::self_authenticating(&self.der_encoded_public_key))
    }

    fn public_key(&self) -> Option<Vec<u8>> {
        Some(self.der_encoded_public_key.clone())
    }

    fn sign(&self, content: &EnvelopeContent) -> Result<Signature, String> {
        self.sign_arbitrary(&content.to_request_id().signable())
    }

<<<<<<< HEAD
    fn public_key(&self) -> Option<Vec<u8>> {
        Some(self.der_encoded_public_key.clone())
=======
    fn sign_delegation(&self, content: &Delegation) -> Result<Signature, String> {
        self.sign_arbitrary(&content.signable())
>>>>>>> 7a67191f
    }

    fn sign_arbitrary(&self, content: &[u8]) -> Result<Signature, String> {
        let signature = self.key_pair.sign(content);
        Ok(Signature {
            signature: Some(signature.as_ref().to_vec()),
            public_key: self.public_key(),
<<<<<<< HEAD
            delegations: None,
=======
>>>>>>> 7a67191f
        })
    }
}

fn der_encode_public_key(public_key: Vec<u8>) -> Vec<u8> {
    // see Section 4 "SubjectPublicKeyInfo" in https://tools.ietf.org/html/rfc8410

    let id_ed25519 = oid!(1, 3, 101, 112);
    let algorithm = Sequence(0, vec![ObjectIdentifier(0, id_ed25519)]);
    let subject_public_key = BitString(0, public_key.len() * 8, public_key);
    let subject_public_key_info = Sequence(0, vec![algorithm, subject_public_key]);
    to_der(&subject_public_key_info).unwrap()
}<|MERGE_RESOLUTION|>--- conflicted
+++ resolved
@@ -70,13 +70,8 @@
         self.sign_arbitrary(&content.to_request_id().signable())
     }
 
-<<<<<<< HEAD
-    fn public_key(&self) -> Option<Vec<u8>> {
-        Some(self.der_encoded_public_key.clone())
-=======
     fn sign_delegation(&self, content: &Delegation) -> Result<Signature, String> {
         self.sign_arbitrary(&content.signable())
->>>>>>> 7a67191f
     }
 
     fn sign_arbitrary(&self, content: &[u8]) -> Result<Signature, String> {
@@ -84,10 +79,7 @@
         Ok(Signature {
             signature: Some(signature.as_ref().to_vec()),
             public_key: self.public_key(),
-<<<<<<< HEAD
             delegations: None,
-=======
->>>>>>> 7a67191f
         })
     }
 }
