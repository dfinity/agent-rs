name: Tests

on:
  push:
    branches:
      - main
  pull_request:

jobs:
  test:
    runs-on: ${{ matrix.os }}
    strategy:
      matrix:
        os: [ubuntu-latest, macos-latest, windows-latest]

    steps:
      - uses: actions/checkout@v4

      - uses: actions/cache@v4
        with:
          path: |
            ~/.cargo/registry
            ~/.cargo/git
            target
          key: ${{ runner.os }}-cargo-${{ hashFiles('**/Cargo.lock') }}-1

      - name: Install wasm-pack and chromedriver for WASM tests
        if: ${{ matrix.os == 'ubuntu-latest' }}
        run: |
          curl https://rustwasm.github.io/wasm-pack/installer/init.sh -sSf | sh
          sudo apt-get install -y chromium-chromedriver

      - name: Install node for SoftHSM tests
        if: ${{ matrix.os == 'ubuntu-latest' }}
        uses: actions/setup-node@v4
        with:
          node-version: 20

      - name: Install and Configure SoftHSM
        if: ${{ matrix.os == 'ubuntu-latest' }}
        run: |
          set -ex
          sudo apt-get install -f libsofthsm2 opensc-pkcs11 opensc
          sudo usermod -a -G softhsm $USER
          echo "SOFTHSM2_CONF=$HOME/softhsm.conf" >>$GITHUB_ENV
          echo "directories.tokendir = $HOME/softhsm/tokens/" >$HOME/softhsm.conf
          mkdir -p $HOME/softhsm/tokens

<<<<<<< HEAD
=======
      - name: Download test assets
        if: ${{ !contains(matrix.os, 'windows') }}
        run: |
          ./scripts/download_reftest_assets.sh

>>>>>>> 467974a0
      - name: Run Tests
        shell: bash
        run: |
          # Test all features and no features for each package.
          for p in $(cargo metadata --no-deps --format-version 1 | jq -r .packages[].manifest_path); do
            pushd $(dirname $p)
            cargo test --all-features
            cargo test --no-default-features
            popd
          done
        env:
          RUST_BACKTRACE: 1

      - name: Run Tests (WASM)
        if: ${{ matrix.os == 'ubuntu-latest' }}
        run: |
          CARGO_TARGET_DIR=target/wasm wasm-pack test --chrome --headless ic-agent --features wasm-bindgen

      - name: Run Tests (SoftHSM)
        if: ${{ matrix.os == 'ubuntu-latest' }}
        run: |
          set -ex
          softhsm2-util --init-token --slot $HSM_SLOT_INDEX --label "agent-rs-token" --so-pin $HSM_SO_PIN --pin $HSM_PIN
          # create key:
          pkcs11-tool -k --module $HSM_PKCS11_LIBRARY_PATH --login --slot-index $HSM_SLOT_INDEX -d $HSM_KEY_ID --key-type EC:prime256v1 --pin $HSM_PIN

          cd ref-tests
          cargo test --all-features -- --nocapture --test-threads=1
        env:
          RUST_BACKTRACE: 1
          HSM_PKCS11_LIBRARY_PATH: /usr/lib/softhsm/libsofthsm2.so
          HSM_SO_PIN: 123456
          HSM_PIN: 1234
          HSM_SLOT_INDEX: 0
          HSM_KEY_ID: abcdef

  aggregate:
    name: test:required
    runs-on: ubuntu-latest
    if: ${{ always() }}
    needs: test
    steps:
      - name: Check test result
        if: ${{ needs.test.result != 'success' }}
        run: exit 1<|MERGE_RESOLUTION|>--- conflicted
+++ resolved
@@ -46,14 +46,6 @@
           echo "directories.tokendir = $HOME/softhsm/tokens/" >$HOME/softhsm.conf
           mkdir -p $HOME/softhsm/tokens
 
-<<<<<<< HEAD
-=======
-      - name: Download test assets
-        if: ${{ !contains(matrix.os, 'windows') }}
-        run: |
-          ./scripts/download_reftest_assets.sh
-
->>>>>>> 467974a0
       - name: Run Tests
         shell: bash
         run: |
