name: ic-ref

on:
  push:
    branches:
      - main
  pull_request:

jobs:
  test:
    runs-on: ${{ matrix.os }}
    strategy:
      matrix:
        build: [ linux-stable ]
        include:
          - build: linux-stable
            ghc: '8.8.4'
            spec: '0.18.0'
            os: ubuntu-latest
            rust: 1.52.1

    steps:
      - uses: actions/checkout@v2
        with:
          path: main
      - uses: actions/checkout@v2
        with:
          repository: 'dfinity/ic-hs'
          path: ic-hs
          ref: ${{ matrix.spec }}
      - uses: actions/checkout@v2
        with:
          repository: 'dfinity/wallet-rs'
          path: wallet-rs
          ref: 9ef38bb7cd0fe17cda749bf8e9bbec5723da0e95

      - name: Cache ~/.cabal/store
        uses: actions/cache@v2
        with:
          path: |
            ~/.cabal/store
          key: ${{ runner.os }}-${{ matrix.ghc }}-cabal-store

      - uses: actions/setup-haskell@v1.1.3
        with:
          ghc-version: ${{ matrix.ghc }}
          cabal-version: '3.2'

      - name: Cargo cache
        uses: actions/cache@v2
        with:
          path: |
            ~/.cargo/registry
            ~/.cargo/git
            target
          key: ${{ runner.os }}-cargo-${{ hashFiles('**/Cargo.lock') }}

      - name: Install Rust
        run: |
          rustup update ${{ matrix.rust }} --no-self-update
          rustup default ${{ matrix.rust }}
          rustup target add wasm32-unknown-unknown

      - name: Build ic-hs
        run: |
          ghc --version
<<<<<<< HEAD
          #ls -l /opt/ghc/
          #export PATH=/opt/ghc/bin:$PATH
=======
>>>>>>> 13a61995
          cabal --version
          ghc-${{ matrix.ghc }} --version
          mkdir -p $HOME/bin
          cd ic-hs
          cabal update
          cabal install exe:ic-ref -w ghc-${{ matrix.ghc }} --overwrite-policy=always  --installdir=$HOME/bin

      - name: Build universal-canister
        run: |
          cd ic-hs/universal-canister
          cargo build --target wasm32-unknown-unknown --release
          cp target/wasm32-unknown-unknown/release/universal_canister.wasm $HOME/canister.wasm

      - name: Build wallet canister
        run: |
          cd wallet-rs/
          sh ./wallet/build.sh
          cp wallet/target/wasm32-unknown-unknown/release/wallet-opt.wasm $HOME/wallet.wasm

      - name: Run Integration Tests
        run: |
          set -ex
          $HOME/bin/ic-ref --pick-port --write-port-to $HOME/ic_ref_port &
          sleep 1
          export IC_REF_PORT=$(cat $HOME/ic_ref_port)
          export IC_UNIVERSAL_CANISTER_PATH=$HOME/canister.wasm
          export IC_WALLET_CANISTER_PATH=$HOME/wallet.wasm
          cd main/ref-tests
          cargo test --all-features -- --ignored
          killall ic-ref
        env:
          RUST_BACKTRACE: 1

      - name: Install and Configure SoftHSM
        run: |
          set -ex
          sudo apt-get install -f libsofthsm2 opensc-pkcs11 opensc
          sudo usermod -a -G softhsm $USER
          echo "SOFTHSM2_CONF=$HOME/softhsm.conf" >>$GITHUB_ENV
          echo "directories.tokendir = $HOME/softhsm/tokens/" >$HOME/softhsm.conf
          mkdir -p $HOME/softhsm/tokens

      - name: Run Integration Tests with SoftHSM
        run: |
          set -ex
          softhsm2-util --init-token --slot $HSM_SLOT_INDEX --label "agent-rs-token" --so-pin $HSM_SO_PIN --pin $HSM_PIN
          # create key:
          pkcs11-tool -k --module $HSM_PKCS11_LIBRARY_PATH --login --slot-index $HSM_SLOT_INDEX -d $HSM_KEY_ID --key-type EC:prime256v1 --pin $HSM_PIN

          $HOME/bin/ic-ref --pick-port --write-port-to $HOME/ic_ref_port &
          sleep 1
          export IC_REF_PORT=$(cat $HOME/ic_ref_port)
          export IC_UNIVERSAL_CANISTER_PATH=$HOME/canister.wasm
          export IC_WALLET_CANISTER_PATH=$HOME/wallet.wasm
          cd main/ref-tests
          cargo test --all-features -- --ignored --nocapture --test-threads=1
          killall ic-ref
        env:
          RUST_BACKTRACE: 1
          HSM_PKCS11_LIBRARY_PATH: /usr/lib/softhsm/libsofthsm2.so
          HSM_SO_PIN: 123456
          HSM_PIN: 1234
          HSM_SLOT_INDEX: 0
          HSM_KEY_ID: abcdef

      - name: Run Doc Tests
        run: |
          set -ex
          $HOME/bin/ic-ref --pick-port --write-port-to $HOME/ic_ref_port &
          sleep 1
          export IC_REF_PORT=$(cat $HOME/ic_ref_port)
          cd main
          cargo test --all-features --doc -- --ignored
          killall ic-ref
        env:
          RUST_BACKTRACE: 1<|MERGE_RESOLUTION|>--- conflicted
+++ resolved
@@ -64,11 +64,6 @@
       - name: Build ic-hs
         run: |
           ghc --version
-<<<<<<< HEAD
-          #ls -l /opt/ghc/
-          #export PATH=/opt/ghc/bin:$PATH
-=======
->>>>>>> 13a61995
           cabal --version
           ghc-${{ matrix.ghc }} --version
           mkdir -p $HOME/bin
