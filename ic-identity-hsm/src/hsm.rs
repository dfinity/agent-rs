use ic_agent::{
    agent::EnvelopeContent, export::Principal, identity::Delegation, Identity, Signature,
};

use pkcs11::{
    types::{
        CKA_CLASS, CKA_EC_PARAMS, CKA_EC_POINT, CKA_ID, CKA_KEY_TYPE, CKF_LOGIN_REQUIRED,
        CKF_SERIAL_SESSION, CKK_ECDSA, CKM_ECDSA, CKO_PRIVATE_KEY, CKO_PUBLIC_KEY, CKU_USER,
        CK_ATTRIBUTE, CK_ATTRIBUTE_TYPE, CK_KEY_TYPE, CK_MECHANISM, CK_OBJECT_CLASS,
        CK_OBJECT_HANDLE, CK_SESSION_HANDLE, CK_SLOT_ID,
    },
    Ctx,
};
use sha2::{
    digest::{generic_array::GenericArray, OutputSizeUser},
    Digest, Sha256,
};
use simple_asn1::{
    from_der, oid, to_der,
    ASN1Block::{BitString, ObjectIdentifier, OctetString, Sequence},
    ASN1DecodeErr, ASN1EncodeErr,
};
use std::{path::Path, ptr};
use thiserror::Error;

type KeyIdVec = Vec<u8>;
type KeyId = [u8];
type DerPublicKeyVec = Vec<u8>;

/// Type alias for a sha256 result (ie. a u256).
type Sha256Hash = GenericArray<u8, <Sha256 as OutputSizeUser>::OutputSize>;

// We expect the parameters to be curve secp256r1.  This is the base127 encoded form:
const EXPECTED_EC_PARAMS: &[u8; 10] = b"\x06\x08\x2a\x86\x48\xce\x3d\x03\x01\x07";

/// An error happened related to a HardwareIdentity.
#[derive(Error, Debug)]
pub enum HardwareIdentityError {
    /// A PKCS11 error occurred.
    #[error(transparent)]
    PKCS11(#[from] pkcs11::errors::Error),

    // ASN1DecodeError does not implement the Error trait and so we cannot use #[from]
    /// An error occurred when decoding ASN1.
    #[error("ASN decode error {0}")]
    ASN1Decode(ASN1DecodeErr),

    /// An error occurred when encoding ASN1.
    #[error(transparent)]
    ASN1Encode(#[from] ASN1EncodeErr),

    /// An error occurred when decoding a key ID.
    #[error(transparent)]
    KeyIdDecode(#[from] hex::FromHexError),

    /// The key was not found.
    #[error("Key not found")]
    KeyNotFound,

    /// An unexpected key type was found.
    #[error("Unexpected key type {0}")]
    UnexpectedKeyType(CK_KEY_TYPE),

    /// An EcPoint block was expected to be an OctetString, but was not.
    #[error("Expected EcPoint to be an OctetString")]
    ExpectedEcPointOctetString,

    /// An EcPoint block was unexpectedly empty.
    #[error("EcPoint is empty")]
    EcPointEmpty,

    /// The attribute with the specified type was not found.
    #[error("Attribute with type={0} not found")]
    AttributeNotFound(CK_ATTRIBUTE_TYPE),

    /// The EcParams given were not the ones the crate expected.
    #[error("Invalid EcParams.  Expected prime256v1 {:02x?}, actual is {:02x?}", .expected, .actual)]
    InvalidEcParams {
        /// The expected value of the EcParams.
        expected: Vec<u8>,
        /// The actual value of the EcParams.
        actual: Vec<u8>,
    },

    /// The PIN login function returned an error, but PIN login was required.
    #[error("User PIN is required: {0}")]
    UserPinRequired(String),

    /// A slot index was provided that does not exist.
    #[error("No such slot index ({0}")]
    NoSuchSlotIndex(usize),
}

/// An identity based on an HSM
#[derive(Debug)]
pub struct HardwareIdentity {
    key_id: KeyIdVec,
    ctx: Ctx,
    session_handle: CK_SESSION_HANDLE,
    logged_in: bool,
    public_key: DerPublicKeyVec,
}

impl HardwareIdentity {
    /// Create an identity using a specific key on an HSM.
    /// The filename will be something like /usr/local/lib/opensc-pkcs11.s
    /// The key_id must refer to a ECDSA key with parameters prime256v1 (secp256r1)
    /// The key must already have been created.  You can create one with pkcs11-tool:
    /// $ pkcs11-tool -k --slot $SLOT -d $KEY_ID --key-type EC:prime256v1 --pin $PIN
    pub fn new<P, PinFn>(
        pkcs11_lib_path: P,
        slot_index: usize,
        key_id: &str,
        pin_fn: PinFn,
    ) -> Result<HardwareIdentity, HardwareIdentityError>
    where
        P: AsRef<Path>,
        PinFn: FnOnce() -> Result<String, String>,
    {
        let ctx = Ctx::new_and_initialize(pkcs11_lib_path)?;
        let slot_id = get_slot_id(&ctx, slot_index)?;
        let session_handle = open_session(&ctx, slot_id)?;
        let logged_in = login_if_required(&ctx, session_handle, pin_fn, slot_id)?;
        let key_id = str_to_key_id(key_id)?;
        let public_key = get_der_encoded_public_key(&ctx, session_handle, &key_id)?;

        Ok(HardwareIdentity {
            key_id,
            ctx,
            session_handle,
            logged_in,
            public_key,
        })
    }
}

impl Identity for HardwareIdentity {
    fn sender(&self) -> Result<Principal, String> {
        Ok(Principal::self_authenticating(&self.public_key))
    }

    fn public_key(&self) -> Option<Vec<u8>> {
        Some(self.public_key.clone())
    }

    fn sign(&self, content: &EnvelopeContent) -> Result<Signature, String> {
        self.sign_arbitrary(&content.to_request_id().signable())
    }
<<<<<<< HEAD
=======

    fn sign_delegation(&self, content: &Delegation) -> Result<Signature, String> {
        self.sign_arbitrary(&content.signable())
    }

>>>>>>> 7a67191f
    fn sign_arbitrary(&self, content: &[u8]) -> Result<Signature, String> {
        let hash = Sha256::digest(content);
        let signature = self.sign_hash(&hash)?;

        Ok(Signature {
            public_key: self.public_key(),
            signature: Some(signature),
            delegations: None,
        })
    }
    fn public_key(&self) -> Option<Vec<u8>> {
        Some(self.public_key.clone())
    }
}

fn get_slot_id(ctx: &Ctx, slot_index: usize) -> Result<CK_SLOT_ID, HardwareIdentityError> {
    ctx.get_slot_list(true)?
        .get(slot_index)
        .ok_or(HardwareIdentityError::NoSuchSlotIndex(slot_index))
        .map(|x| *x)
}

// We open a session for the duration of the lifetime of the HardwareIdentity.
fn open_session(
    ctx: &Ctx,
    slot_id: CK_SLOT_ID,
) -> Result<CK_SESSION_HANDLE, HardwareIdentityError> {
    let flags = CKF_SERIAL_SESSION;
    let application = None;
    let notify = None;
    let session_handle = ctx.open_session(slot_id, flags, application, notify)?;
    Ok(session_handle)
}

// We might need to log in.  This requires the PIN.
fn login_if_required<PinFn>(
    ctx: &Ctx,
    session_handle: CK_SESSION_HANDLE,
    pin_fn: PinFn,
    slot_id: CK_SLOT_ID,
) -> Result<bool, HardwareIdentityError>
where
    PinFn: FnOnce() -> Result<String, String>,
{
    let token_info = ctx.get_token_info(slot_id)?;
    let login_required = token_info.flags & CKF_LOGIN_REQUIRED != 0;

    if login_required {
        let pin = pin_fn().map_err(HardwareIdentityError::UserPinRequired)?;
        ctx.login(session_handle, CKU_USER, Some(&pin))?;
    }
    Ok(login_required)
}

// Return the DER-encoded public key in the expected format.
// We also validate that it's an ECDSA key on the correct curve.
fn get_der_encoded_public_key(
    ctx: &Ctx,
    session_handle: CK_SESSION_HANDLE,
    key_id: &KeyId,
) -> Result<DerPublicKeyVec, HardwareIdentityError> {
    let object_handle = get_public_key_handle(ctx, session_handle, key_id)?;

    validate_key_type(ctx, session_handle, object_handle)?;
    validate_ec_params(ctx, session_handle, object_handle)?;

    let ec_point = get_ec_point(ctx, session_handle, object_handle)?;

    let oid_ecdsa = oid!(1, 2, 840, 10045, 2, 1);
    let oid_curve_secp256r1 = oid!(1, 2, 840, 10045, 3, 1, 7);
    let ec_param = Sequence(
        0,
        vec![
            ObjectIdentifier(0, oid_ecdsa),
            ObjectIdentifier(0, oid_curve_secp256r1),
        ],
    );
    let ec_point = BitString(0, ec_point.len() * 8, ec_point);
    let public_key = Sequence(0, vec![ec_param, ec_point]);
    let der = to_der(&public_key)?;
    Ok(der)
}

// Ensure that the key type is ECDSA.
fn validate_key_type(
    ctx: &Ctx,
    session_handle: CK_SESSION_HANDLE,
    object_handle: CK_OBJECT_HANDLE,
) -> Result<(), HardwareIdentityError> {
    // The call to ctx.get_attribute_value() will mutate kt!
    // with_ck_ulong` stores &kt as a mutable pointer by casting it to CK_VOID_PTR, which is:
    //      pub type CK_VOID_PTR = *mut CK_VOID;
    // `let mut kt...` here emits a warning, unfortunately.
    let kt: CK_KEY_TYPE = 0;

    let mut attribute_types = vec![CK_ATTRIBUTE::new(CKA_KEY_TYPE).with_ck_ulong(&kt)];
    ctx.get_attribute_value(session_handle, object_handle, &mut attribute_types)?;
    if kt != CKK_ECDSA {
        Err(HardwareIdentityError::UnexpectedKeyType(kt))
    } else {
        Ok(())
    }
}

// We just want to make sure that we are using the expected EC curve prime256v1 (secp256r1),
// since the HSMs also support things like secp384r1 and secp512r1.
fn validate_ec_params(
    ctx: &Ctx,
    session_handle: CK_SESSION_HANDLE,
    object_handle: CK_OBJECT_HANDLE,
) -> Result<(), HardwareIdentityError> {
    let ec_params = get_ec_params(ctx, session_handle, object_handle)?;
    if ec_params != EXPECTED_EC_PARAMS {
        Err(HardwareIdentityError::InvalidEcParams {
            expected: EXPECTED_EC_PARAMS.to_vec(),
            actual: ec_params,
        })
    } else {
        Ok(())
    }
}

// Obtain the EcPoint, which is an (x,y) coordinate.  Each coordinate is 32 bytes.
// These are preceded by an 04 byte meaning "uncompressed point."
// The returned vector will therefore have len=65.
fn get_ec_point(
    ctx: &Ctx,
    session_handle: CK_SESSION_HANDLE,
    object_handle: CK_OBJECT_HANDLE,
) -> Result<Vec<u8>, HardwareIdentityError> {
    let der_encoded_ec_point =
        get_variable_length_attribute(ctx, session_handle, object_handle, CKA_EC_POINT)?;

    let blocks =
        from_der(der_encoded_ec_point.as_slice()).map_err(HardwareIdentityError::ASN1Decode)?;
    let block = blocks.get(0).ok_or(HardwareIdentityError::EcPointEmpty)?;
    if let OctetString(_size, data) = block {
        Ok(data.clone())
    } else {
        Err(HardwareIdentityError::ExpectedEcPointOctetString)
    }
}

// In order to read a variable-length attribute, we need to first read its length.
fn get_attribute_length(
    ctx: &Ctx,
    session_handle: CK_SESSION_HANDLE,
    object_handle: CK_OBJECT_HANDLE,
    attribute_type: CK_ATTRIBUTE_TYPE,
) -> Result<usize, HardwareIdentityError> {
    let mut attributes = vec![CK_ATTRIBUTE::new(attribute_type)];
    ctx.get_attribute_value(session_handle, object_handle, &mut attributes)?;

    let first = attributes
        .get(0)
        .ok_or(HardwareIdentityError::AttributeNotFound(attribute_type))?;
    Ok(first.ulValueLen as usize)
}

// Get a variable-length attribute, by first reading its length and then the value.
fn get_variable_length_attribute(
    ctx: &Ctx,
    session_handle: CK_SESSION_HANDLE,
    object_handle: CK_OBJECT_HANDLE,
    attribute_type: CK_ATTRIBUTE_TYPE,
) -> Result<Vec<u8>, HardwareIdentityError> {
    let length = get_attribute_length(ctx, session_handle, object_handle, attribute_type)?;
    let value = vec![0; length];

    let mut attrs = vec![CK_ATTRIBUTE::new(attribute_type).with_bytes(value.as_slice())];
    ctx.get_attribute_value(session_handle, object_handle, &mut attrs)?;
    Ok(value)
}

fn get_ec_params(
    ctx: &Ctx,
    session_handle: CK_SESSION_HANDLE,
    object_handle: CK_OBJECT_HANDLE,
) -> Result<Vec<u8>, HardwareIdentityError> {
    get_variable_length_attribute(ctx, session_handle, object_handle, CKA_EC_PARAMS)
}

fn get_public_key_handle(
    ctx: &Ctx,
    session_handle: CK_SESSION_HANDLE,
    key_id: &KeyId,
) -> Result<CK_OBJECT_HANDLE, HardwareIdentityError> {
    get_object_handle_for_key(ctx, session_handle, key_id, CKO_PUBLIC_KEY)
}

fn get_private_key_handle(
    ctx: &Ctx,
    session_handle: CK_SESSION_HANDLE,
    key_id: &KeyId,
) -> Result<CK_OBJECT_HANDLE, HardwareIdentityError> {
    get_object_handle_for_key(ctx, session_handle, key_id, CKO_PRIVATE_KEY)
}

// Find a public or private key.
fn get_object_handle_for_key(
    ctx: &Ctx,
    session_handle: CK_SESSION_HANDLE,
    key_id: &KeyId,
    object_class: CK_OBJECT_CLASS,
) -> Result<CK_OBJECT_HANDLE, HardwareIdentityError> {
    let attributes = [
        CK_ATTRIBUTE::new(CKA_ID).with_bytes(key_id),
        CK_ATTRIBUTE::new(CKA_CLASS).with_ck_ulong(&object_class),
    ];
    ctx.find_objects_init(session_handle, &attributes)?;
    let object_handles = ctx.find_objects(session_handle, 1)?;
    let object_handle = *object_handles
        .first()
        .ok_or(HardwareIdentityError::KeyNotFound)?;
    ctx.find_objects_final(session_handle)?;
    Ok(object_handle)
}

// A key id is a sequence of pairs of hex digits, case-insensitive.
fn str_to_key_id(s: &str) -> Result<KeyIdVec, HardwareIdentityError> {
    let bytes = hex::decode(s)?;
    Ok(bytes)
}

impl HardwareIdentity {
    fn sign_hash(&self, hash: &Sha256Hash) -> Result<Vec<u8>, String> {
        let private_key_handle =
            get_private_key_handle(&self.ctx, self.session_handle, &self.key_id)
                .map_err(|e| format!("Failed to get private key handle: {}", e))?;

        let mechanism = CK_MECHANISM {
            mechanism: CKM_ECDSA,
            pParameter: ptr::null_mut(),
            ulParameterLen: 0,
        };
        self.ctx
            .sign_init(self.session_handle, &mechanism, private_key_handle)
            .map_err(|e| format!("Failed to initialize signature: {}", e))?;
        self.ctx
            .sign(self.session_handle, hash)
            .map_err(|e| format!("Failed to generate signature: {}", e))
    }
}

impl Drop for HardwareIdentity {
    fn drop(&mut self) {
        if self.logged_in {
            // necessary? probably not
            self.ctx.logout(self.session_handle).unwrap();
        }
        self.ctx.close_session(self.session_handle).unwrap();
    }
}

#[cfg(test)]
mod tests {
    use crate::hsm::str_to_key_id;

    #[test]
    fn key_id_conversion() {
        let key_id_v = str_to_key_id("a53f61e3").unwrap();
        assert_eq!(key_id_v, vec![0xa5, 0x3f, 0x61, 0xe3]);
    }
}<|MERGE_RESOLUTION|>--- conflicted
+++ resolved
@@ -146,14 +146,11 @@
     fn sign(&self, content: &EnvelopeContent) -> Result<Signature, String> {
         self.sign_arbitrary(&content.to_request_id().signable())
     }
-<<<<<<< HEAD
-=======
 
     fn sign_delegation(&self, content: &Delegation) -> Result<Signature, String> {
         self.sign_arbitrary(&content.signable())
     }
 
->>>>>>> 7a67191f
     fn sign_arbitrary(&self, content: &[u8]) -> Result<Signature, String> {
         let hash = Sha256::digest(content);
         let signature = self.sign_hash(&hash)?;
@@ -163,9 +160,6 @@
             signature: Some(signature),
             delegations: None,
         })
-    }
-    fn public_key(&self) -> Option<Vec<u8>> {
-        Some(self.public_key.clone())
     }
 }
 
