--- conflicted
+++ resolved
@@ -1,10 +1,6 @@
 [package]
 name = "ic-identity-hsm"
-<<<<<<< HEAD
-version = "0.20.1"
-=======
 version = "0.21.0"
->>>>>>> 0edc96ad
 authors = ["DFINITY Stiftung <sdk@dfinity.org>"]
 description = "Identity implementation for HSM for the ic-agent package."
 homepage = "https://docs.rs/ic-identity-hsm"
