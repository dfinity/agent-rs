[workspace]
resolver = "2"
members = [
    "ic-agent",
    "icx-cert",
    "ic-identity-hsm",
    "ic-utils",
    "ic-transport-types",
    "icx",
    "ref-tests",
]

[workspace.package]
<<<<<<< HEAD
version = "0.37.0"
=======
version = "0.35.0"
>>>>>>> 1a16e176
authors = ["DFINITY Stiftung <sdk@dfinity.org>"]
edition = "2021"
repository = "https://github.com/dfinity/agent-rs"
# MSRV
# Avoid updating this field unless we use new Rust features
# Sync rust-version in rust-toolchain.toml
rust-version = "1.70.0"
license = "Apache-2.0"

[workspace.dependencies]
<<<<<<< HEAD
ic-agent = { path = "ic-agent", version = "0.37.0", default-features = false }
ic-utils = { path = "ic-utils", version = "0.37.0" }
ic-transport-types = { path = "ic-transport-types", version = "0.37.0" }
=======
ic-agent = { path = "ic-agent", version = "0.35.0", default-features = false }
ic-utils = { path = "ic-utils", version = "0.35.0" }
ic-transport-types = { path = "ic-transport-types", version = "0.35.0" }
>>>>>>> 1a16e176

ic-certification = "2.2"
candid = "0.10.1"
candid_parser = "0.1.1"
clap = "4.4.3"
futures-util = "0.3.21"
hex = "0.4.3"
leb128 = "0.2.5"
ring = "0.17.7"
serde = "1.0.162"
serde_bytes = "0.11.13"
serde_cbor = "0.11.2"
serde_json = "1.0.96"
serde_repr = "0.1.12"
sha2 = "0.10.6"
thiserror = "1.0.40"
time = "0.3"
tokio = "1.28.0"<|MERGE_RESOLUTION|>--- conflicted
+++ resolved
@@ -11,11 +11,7 @@
 ]
 
 [workspace.package]
-<<<<<<< HEAD
-version = "0.37.0"
-=======
 version = "0.35.0"
->>>>>>> 1a16e176
 authors = ["DFINITY Stiftung <sdk@dfinity.org>"]
 edition = "2021"
 repository = "https://github.com/dfinity/agent-rs"
@@ -26,15 +22,9 @@
 license = "Apache-2.0"
 
 [workspace.dependencies]
-<<<<<<< HEAD
-ic-agent = { path = "ic-agent", version = "0.37.0", default-features = false }
-ic-utils = { path = "ic-utils", version = "0.37.0" }
-ic-transport-types = { path = "ic-transport-types", version = "0.37.0" }
-=======
 ic-agent = { path = "ic-agent", version = "0.35.0", default-features = false }
 ic-utils = { path = "ic-utils", version = "0.35.0" }
 ic-transport-types = { path = "ic-transport-types", version = "0.35.0" }
->>>>>>> 1a16e176
 
 ic-certification = "2.2"
 candid = "0.10.1"
