--- conflicted
+++ resolved
@@ -1,11 +1,8 @@
 [workspace]
 members = [
     "ic-agent",
-<<<<<<< HEAD
     "ic-asset",
-=======
     "icx-cert",
->>>>>>> e6ff75f4
     "ic-identity-hsm",
     "ic-types",
     "ic-utils",
