//! A collection of types related to the Internet Computer Protocol.
//!
//! If you need support for the serde library, you will need to use the `serde` feature
//! (available by default).
use hash_tree::Sha256Digest;
use hex::FromHexError;

<<<<<<< HEAD
pub mod certificate;
=======
#![cfg_attr(docsrs, feature(doc_cfg, doc_auto_cfg))]

>>>>>>> 1d5854aa
pub mod hash_tree;

#[doc(inline)]
pub use hash_tree::LookupResult;

/// A HashTree representing a full tree.
pub type HashTree = hash_tree::HashTree<Vec<u8>>;
/// For labeled [HashTreeNode]
pub type Label = hash_tree::Label<Vec<u8>>;
/// A result of looking up for a subtree.
pub type SubtreeLookupResult = hash_tree::SubtreeLookupResult<Vec<u8>>;

/// A `Delegation` as defined in <https://internetcomputer.org/docs/current/references/ic-interface-spec/#certification-delegation>
pub type Delegation = certificate::Delegation<Vec<u8>>;
/// A `Certificate` as defined in <https://internetcomputer.org/docs/current/references/ic-interface-spec/#certificate>
pub type Certificate = certificate::Certificate<Vec<u8>>;

/// Create an empty hash tree.
#[inline]
pub fn empty() -> HashTree {
    hash_tree::empty()
}

/// Create a forked tree from two trees or node.
#[inline]
pub fn fork(left: HashTree, right: HashTree) -> HashTree {
    hash_tree::fork(left, right)
}

/// Create a labeled hash tree.
#[inline]
pub fn label<L: Into<Label>, N: Into<HashTree>>(label: L, node: N) -> HashTree {
    hash_tree::label(label, node)
}

/// Create a leaf in the tree.
#[inline]
pub fn leaf<L: Into<Vec<u8>>>(leaf: L) -> HashTree {
    hash_tree::leaf(leaf)
}

/// Create a pruned tree node.
#[inline]
pub fn pruned<C: Into<Sha256Digest>>(content: C) -> HashTree {
    hash_tree::pruned(content)
}

/// Create a pruned tree node, from a hex representation of the data. Useful for
/// testing or hard coded values.
#[inline]
pub fn pruned_from_hex<C: AsRef<str>>(content: C) -> Result<HashTree, FromHexError> {
    hash_tree::pruned_from_hex(content)
}

#[cfg(feature = "serde")]
mod serde_impl {
    use std::borrow::Cow;

    use serde::Deserialize;
    use serde_bytes::{ByteBuf, Bytes};

    /// A trait to genericize deserializing owned or borrowed bytes
    pub trait Storage {
        type Temp<'a>: Deserialize<'a>;
        type Value<'a>: AsRef<[u8]>;
        fn convert(t: Self::Temp<'_>) -> Self::Value<'_>;
    }

    /// `Vec<u8>`
    pub struct VecStorage;
    /// `&[u8]`
    pub struct SliceStorage;
    /// `Cow<[u8]>`
    pub struct CowStorage;

    impl Storage for VecStorage {
        type Temp<'a> = ByteBuf;
        type Value<'a> = Vec<u8>;
        fn convert(t: Self::Temp<'_>) -> Self::Value<'_> {
            t.into_vec()
        }
    }

    impl Storage for SliceStorage {
        type Temp<'a> = &'a Bytes;
        type Value<'a> = &'a [u8];
        fn convert(t: Self::Temp<'_>) -> Self::Value<'_> {
            t.as_ref()
        }
    }

    impl Storage for CowStorage {
        type Temp<'a> = &'a Bytes;
        type Value<'a> = Cow<'a, [u8]>;
        fn convert(t: Self::Temp<'_>) -> Self::Value<'_> {
            Cow::Borrowed(t.as_ref())
        }
    }
}<|MERGE_RESOLUTION|>--- conflicted
+++ resolved
@@ -2,15 +2,12 @@
 //!
 //! If you need support for the serde library, you will need to use the `serde` feature
 //! (available by default).
+#![cfg_attr(docsrs, feature(doc_cfg, doc_auto_cfg))]
+
 use hash_tree::Sha256Digest;
 use hex::FromHexError;
 
-<<<<<<< HEAD
 pub mod certificate;
-=======
-#![cfg_attr(docsrs, feature(doc_cfg, doc_auto_cfg))]
-
->>>>>>> 1d5854aa
 pub mod hash_tree;
 
 #[doc(inline)]
