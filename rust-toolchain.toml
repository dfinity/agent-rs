[toolchain]
<<<<<<< HEAD
channel = "1.71.1"
components = ["rustfmt", "clippy"]
=======
channel = "1.65.0"
components = ["rustfmt", "clippy"]
targets = ["wasm32-unknown-unknown"]
>>>>>>> 432ff1d8
<|MERGE_RESOLUTION|>--- conflicted
+++ resolved
@@ -1,9 +1,4 @@
 [toolchain]
-<<<<<<< HEAD
 channel = "1.71.1"
 components = ["rustfmt", "clippy"]
-=======
-channel = "1.65.0"
-components = ["rustfmt", "clippy"]
-targets = ["wasm32-unknown-unknown"]
->>>>>>> 432ff1d8
+targets = ["wasm32-unknown-unknown"]