[package]
name = "ic-utils"
version = "0.20.0"
authors = ["DFINITY Stiftung <sdk@dfinity.org>"]
edition = "2021"
description = "Collection of utilities for Rust, on top of ic-agent, to communicate with the Internet Computer, following the Public Specification."
homepage = "https://docs.rs/ic-utils"
documentation = "https://docs.rs/ic-utils"
repository = "https://github.com/dfinity/agent-rs"
license = "Apache-2.0"
readme = "README.md"
categories = ["api-bindings", "data-structures", "no-std"]
keywords = ["internet-computer", "agent", "utility", "icp", "dfinity"]
include = ["src", "Cargo.toml", "../LICENSE", "README.md"]
rust-version = "1.60.0"

# See more keys and their definitions at https://doc.rust-lang.org/cargo/reference/manifest.html

[dependencies]
async-trait = "0.1.40"
candid = "0.7.15"
garcon = { version = "0.2", features = ["async"] }
<<<<<<< HEAD
=======
ic-agent = { path = "../ic-agent", version = "0.20", default-features = false }
>>>>>>> f3b605d7
serde = "1.0.115"
serde_bytes = "0.11"
strum = "0.24"
strum_macros = "0.24"
thiserror = "1.0.29"
paste = "1"
num-bigint = "0.4"
leb128 = "0.2"
semver = "1.0.7"
once_cell = "1.10.0"

[dependencies.ic-agent]
version = "0.20"
path = "../ic-agent"
default-features = false

[dev-dependencies]
ring = "0.16.11"
tokio = { version = "1.14.0", features = ["full"] }
ic-agent = { path = "../ic-agent", version = "0.20" }

[dev-dependencies.ic-agent]
version = "0.20"
path = "../ic-agent"
features = ["reqwest"]

[features]
raw = []<|MERGE_RESOLUTION|>--- conflicted
+++ resolved
@@ -20,10 +20,7 @@
 async-trait = "0.1.40"
 candid = "0.7.15"
 garcon = { version = "0.2", features = ["async"] }
-<<<<<<< HEAD
-=======
 ic-agent = { path = "../ic-agent", version = "0.20", default-features = false }
->>>>>>> f3b605d7
 serde = "1.0.115"
 serde_bytes = "0.11"
 strum = "0.24"
@@ -35,20 +32,10 @@
 semver = "1.0.7"
 once_cell = "1.10.0"
 
-[dependencies.ic-agent]
-version = "0.20"
-path = "../ic-agent"
-default-features = false
-
 [dev-dependencies]
+ic-agent = { path = "../ic-agent", version = "0.20" }
 ring = "0.16.11"
 tokio = { version = "1.14.0", features = ["full"] }
-ic-agent = { path = "../ic-agent", version = "0.20" }
-
-[dev-dependencies.ic-agent]
-version = "0.20"
-path = "../ic-agent"
-features = ["reqwest"]
 
 [features]
 raw = []