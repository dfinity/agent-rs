--- conflicted
+++ resolved
@@ -26,14 +26,9 @@
 thiserror = "1.0.20"
 
 [dev-dependencies]
-<<<<<<< HEAD
 rand = "0.7.3"
 ed25519-dalek = "1.0.1"
-tokio = { version = "1.2.0", features = ["full"] }
-=======
-ring = "0.16.11"
 tokio = { version = "1.8.1", features = ["full"] }
->>>>>>> c884144b
 
 [features]
 raw = []