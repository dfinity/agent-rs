--- conflicted
+++ resolved
@@ -16,13 +16,8 @@
 
 [dependencies]
 async-trait = "0.1.40"
-<<<<<<< HEAD
-candid = "0.6.12"
+candid = "0.6.15"
 delay = "0.3.1"
-=======
-candid = "0.6.15"
-delay = "0.3.0"
->>>>>>> d076fd42
 ic-agent = { path = "../ic-agent", version = "0.1.0" }
 ic-types = { path = "../ic-types", version = "0.1.2" }
 serde = "1.0.115"
