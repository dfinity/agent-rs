--- conflicted
+++ resolved
@@ -305,12 +305,8 @@
 where
     Out: for<'de> ArgumentDecoder<'de> + Send + 'agent,
 {
-<<<<<<< HEAD
+    type Value = Out;
     async fn call(self) -> Result<CallResponse<Out>, AgentError> {
-=======
-    type Value = Out;
-    async fn call(self) -> Result<RequestId, AgentError> {
->>>>>>> be929fd7
         self.call().await
     }
     async fn call_and_wait(self) -> Result<Out, AgentError> {
@@ -442,13 +438,9 @@
     R: Future<Output = Result<Out2, AgentError>> + Send + 'a,
     AndThen: Send + Fn(Out) -> R + 'a,
 {
-<<<<<<< HEAD
+    type Value = Out2;
+
     async fn call(self) -> Result<CallResponse<Out2>, AgentError> {
-=======
-    type Value = Out2;
-
-    async fn call(self) -> Result<RequestId, AgentError> {
->>>>>>> be929fd7
         self.call().await
     }
 
@@ -573,13 +565,9 @@
     Inner: AsyncCall<Value = Out> + Send + 'a,
     Map: Send + Fn(Out) -> Out2 + 'a,
 {
-<<<<<<< HEAD
+    type Value = Out2;
+
     async fn call(self) -> Result<CallResponse<Out2>, AgentError> {
-=======
-    type Value = Out2;
-
-    async fn call(self) -> Result<RequestId, AgentError> {
->>>>>>> be929fd7
         self.call().await
     }
 
