//! The canister interface for the [cycles wallet] canister.
//!
//! [cycles wallet]: https://github.com/dfinity/cycles-wallet

use std::{
    future::{Future, IntoFuture},
    ops::Deref,
};

use crate::{
    call::{AsyncCall, CallFuture, SyncCall},
    canister::Argument,
    interfaces::management_canister::{
        attributes::{ComputeAllocation, FreezingThreshold, MemoryAllocation},
        builders::CanisterSettings,
    },
    Canister,
};
use async_trait::async_trait;
use candid::{decode_args, utils::ArgumentDecoder, CandidType, Deserialize, Nat};
use ic_agent::{agent::CallResponse, export::Principal, Agent, AgentError};
use once_cell::sync::Lazy;
use semver::{Version, VersionReq};

const REPLICA_ERROR_NO_SUCH_QUERY_METHOD: &str = "has no query method 'wallet_api_version'";
const IC_REF_ERROR_NO_SUCH_QUERY_METHOD: &str = "query method does not exist";

/// An interface for forwarding a canister method call through the wallet canister via `wallet_canister_call`.
#[derive(Debug)]
pub struct CallForwarder<'agent, 'canister, Out>
where
    Out: for<'de> ArgumentDecoder<'de> + Send + Sync,
{
    wallet: &'canister WalletCanister<'agent>,
    destination: Principal,
    method_name: String,
    amount: u128,
    u128: bool,
    arg: Argument,
    phantom_out: std::marker::PhantomData<Out>,
}

/// A canister's settings. Similar to the canister settings struct from [`management_canister`](super::management_canister),
/// but the management canister may evolve to have more settings without the wallet canister evolving to recognize them.
#[derive(Debug, Clone, CandidType, Deserialize)]
pub struct CanisterSettingsV1 {
    /// The set of canister controllers. Controllers can update the canister via the management canister.
    pub controller: Option<Principal>,
    /// The allocation percentage (between 0 and 100 inclusive) for *guaranteed* compute capacity.
    pub compute_allocation: Option<Nat>,
    /// The allocation, in bytes (up to 256 TiB) that the canister is allowed to use for storage.
    pub memory_allocation: Option<Nat>,
    /// The IC will freeze a canister protectively if it will likely run out of cycles before this amount of time, in seconds (up to `u64::MAX`), has passed.
    pub freezing_threshold: Option<Nat>,
}

impl<'agent: 'canister, 'canister, Out> CallForwarder<'agent, 'canister, Out>
where
    Out: for<'de> ArgumentDecoder<'de> + Send + Sync + 'agent,
{
    /// Set the argument with candid argument. Can be called at most once.
    pub fn with_arg<Argument>(mut self, arg: Argument) -> Self
    where
        Argument: CandidType + Sync + Send,
    {
        self.arg.set_idl_arg(arg);
        self
    }
    /// Set the argument with multiple arguments as tuple. Can be called at most once.
    pub fn with_args(mut self, tuple: impl candid::utils::ArgumentEncoder) -> Self {
        if self.arg.0.is_some() {
            panic!("argument is being set more than once");
        }
        self.arg = Argument::from_candid(tuple);
        self
    }

    /// Set the argument with raw argument bytes. Can be called at most once.
    pub fn with_arg_raw(mut self, arg: Vec<u8>) -> Self {
        self.arg.set_raw_arg(arg);
        self
    }

    /// Creates an [`AsyncCall`] implementation that, when called, will forward the specified canister call.
    pub fn build(self) -> Result<impl 'agent + AsyncCall<Value = Out>, AgentError> {
        #[derive(CandidType, Deserialize)]
        struct In<TCycles> {
            canister: Principal,
            method_name: String,
            #[serde(with = "serde_bytes")]
            args: Vec<u8>,
            cycles: TCycles,
        }
        Ok(if self.u128 {
            self.wallet.update("wallet_call128").with_arg(In {
                canister: self.destination,
                method_name: self.method_name,
                args: self.arg.serialize()?.to_vec(),
                cycles: self.amount,
            })
        } else {
            self.wallet.update("wallet_call").with_arg(In {
                canister: self.destination,
                method_name: self.method_name,
                args: self.arg.serialize()?.to_vec(),
                cycles: u64::try_from(self.amount).map_err(|_| {
                    AgentError::WalletUpgradeRequired(
                        "The installed wallet does not support cycle counts >2^64-1".to_string(),
                    )
                })?,
            })
        }
        .build()
        .and_then(|(result,): (Result<CallResult, String>,)| async move {
            let result = result.map_err(AgentError::WalletCallFailed)?;
            decode_args::<Out>(result.r#return.as_slice())
                .map_err(|e| AgentError::CandidError(Box::new(e)))
        }))
    }

    /// Calls the forwarded canister call on the wallet canister. Equivalent to `.build().call()`.
<<<<<<< HEAD
    pub async fn call(self) -> Result<CallResponse<Out>, AgentError> {
        self.build()?.call().await
=======
    pub fn call(self) -> impl Future<Output = Result<RequestId, AgentError>> + 'agent {
        let call = self.build();
        async { call?.call().await }
>>>>>>> be929fd7
    }

    /// Calls the forwarded canister call on the wallet canister, and waits for the result. Equivalent to `.build().call_and_wait()`.
    pub fn call_and_wait(self) -> impl Future<Output = Result<Out, AgentError>> + 'agent {
        let call = self.build();
        async { call?.call_and_wait().await }
    }
}

#[cfg_attr(target_family = "wasm", async_trait(?Send))]
#[cfg_attr(not(target_family = "wasm"), async_trait)]
impl<'agent: 'canister, 'canister, Out> AsyncCall for CallForwarder<'agent, 'canister, Out>
where
    Out: for<'de> ArgumentDecoder<'de> + Send + Sync + 'agent,
{
<<<<<<< HEAD
    async fn call(self) -> Result<CallResponse<Out>, AgentError> {
=======
    type Value = Out;

    async fn call(self) -> Result<RequestId, AgentError> {
>>>>>>> be929fd7
        self.call().await
    }

    async fn call_and_wait(self) -> Result<Out, AgentError> {
        self.call_and_wait().await
    }
}

impl<'agent: 'canister, 'canister, Out> IntoFuture for CallForwarder<'agent, 'canister, Out>
where
    Out: for<'de> ArgumentDecoder<'de> + Send + Sync + 'agent,
{
    type IntoFuture = CallFuture<'agent, Out>;
    type Output = Result<Out, AgentError>;
    fn into_future(self) -> Self::IntoFuture {
        Box::pin(self.call_and_wait())
    }
}

/// A wallet canister interface, for the standard wallet provided by DFINITY.
/// This interface implements most methods conveniently for the user.
#[derive(Debug, Clone)]
pub struct WalletCanister<'agent> {
    canister: Canister<'agent>,
    version: Version,
}

impl<'agent> Deref for WalletCanister<'agent> {
    type Target = Canister<'agent>;
    fn deref(&self) -> &Self::Target {
        &self.canister
    }
}

/// The possible kinds of events that can be stored in an [`Event`].
#[derive(CandidType, Debug, Deserialize)]
pub enum EventKind<TCycles = u128> {
    /// Cycles were sent to a canister.
    CyclesSent {
        /// The canister the cycles were sent to.
        to: Principal,
        /// The number of cycles that were initially sent.
        amount: TCycles,
        /// The number of cycles that were refunded by the canister.
        refund: TCycles,
    },
    /// Cycles were received from a canister.
    CyclesReceived {
        /// The canister that sent the cycles.
        from: Principal,
        /// The number of cycles received.
        amount: TCycles,
        /// The memo provided with the payment.
        memo: Option<String>,
    },
    /// A known principal was added to the address book.
    AddressAdded {
        /// The principal that was added.
        id: Principal,
        /// The friendly name of the principal, if any.
        name: Option<String>,
        /// The significance of this principal to the wallet.
        role: Role,
    },
    /// A principal was removed from the address book.
    AddressRemoved {
        /// The principal that was removed.
        id: Principal,
    },
    /// A canister was created.
    CanisterCreated {
        /// The canister that was created.
        canister: Principal,
        /// The initial cycles balance that the canister was created with.
        cycles: TCycles,
    },
    /// A call was forwarded to the canister.
    CanisterCalled {
        /// The canister that was called.
        canister: Principal,
        /// The name of the canister method that was called.
        method_name: String,
        /// The number of cycles that were supplied with the call.
        cycles: TCycles,
    },
}

impl From<EventKind<u64>> for EventKind {
    fn from(kind: EventKind<u64>) -> Self {
        use EventKind::*;
        match kind {
            AddressAdded { id, name, role } => AddressAdded { id, name, role },
            AddressRemoved { id } => AddressRemoved { id },
            CanisterCalled {
                canister,
                cycles,
                method_name,
            } => CanisterCalled {
                canister,
                cycles: cycles as u128,
                method_name,
            },
            CanisterCreated { canister, cycles } => CanisterCreated {
                canister,
                cycles: cycles as u128,
            },
            CyclesReceived { amount, from, memo } => CyclesReceived {
                amount: amount as u128,
                from,
                memo,
            },
            CyclesSent { amount, refund, to } => CyclesSent {
                amount: amount as u128,
                refund: refund as u128,
                to,
            },
        }
    }
}

/// A transaction event tracked by the wallet's history feature.
#[derive(CandidType, Debug, Deserialize)]
pub struct Event<TCycles = u128> {
    /// An ID uniquely identifying this event.
    pub id: u32,
    /// The Unix timestamp that this event occurred at.
    pub timestamp: u64,
    /// The kind of event that occurred.
    pub kind: EventKind<TCycles>,
}

impl From<Event<u64>> for Event {
    fn from(
        Event {
            id,
            timestamp,
            kind,
        }: Event<u64>,
    ) -> Self {
        Self {
            id,
            timestamp,
            kind: kind.into(),
        }
    }
}

/// The significance of a principal in the wallet's address book.
#[derive(CandidType, Debug, Deserialize)]
pub enum Role {
    /// The principal has no particular significance, and is only there to be assigned a friendly name or be mentioned in the event log.
    Contact,
    /// The principal is a custodian of the wallet, and can therefore access the wallet, create canisters, and send and receive cycles.
    Custodian,
    /// The principal is a controller of the wallet, and can therefore access any wallet function or action.
    Controller,
}

/// The kind of principal that a particular principal is.
#[derive(CandidType, Debug, Deserialize)]
pub enum Kind {
    /// The kind of principal is unknown, such as the anonymous principal `2vxsx-fae`.
    Unknown,
    /// The principal belongs to an external user.
    User,
    /// The principal belongs to an IC canister.
    Canister,
}

/// An entry in the address book.
#[derive(CandidType, Debug, Deserialize)]
pub struct AddressEntry {
    /// The principal being identified.
    pub id: Principal,
    /// The friendly name for this principal, if one exists.
    pub name: Option<String>,
    /// The kind of principal it is.
    pub kind: Kind,
    /// The significance of this principal to the wallet canister.
    pub role: Role,
}

/// A canister that the wallet is responsible for managing.
#[derive(CandidType, Debug, Deserialize)]
pub struct ManagedCanisterInfo {
    /// The principal ID of the canister.
    pub id: Principal,
    /// The friendly name of the canister, if one has been set.
    pub name: Option<String>,
    /// The Unix timestamp that the canister was created at.
    pub created_at: u64,
}

/// The possible kinds of events that can be stored in a [`ManagedCanisterEvent`].
#[derive(CandidType, Debug, Deserialize)]
pub enum ManagedCanisterEventKind<TCycles = u128> {
    /// Cycles were sent to the canister.
    CyclesSent {
        /// The number of cycles that were sent.
        amount: TCycles,
        /// The number of cycles that were refunded.
        refund: TCycles,
    },
    /// A function call was forwarded to the canister.
    Called {
        /// The name of the function that was called.
        method_name: String,
        /// The number of cycles that were provided along with the call.
        cycles: TCycles,
    },
    /// The canister was created.
    Created {
        /// The number of cycles the canister was created with.
        cycles: TCycles,
    },
}

impl From<ManagedCanisterEventKind<u64>> for ManagedCanisterEventKind {
    fn from(event: ManagedCanisterEventKind<u64>) -> Self {
        use ManagedCanisterEventKind::*;
        match event {
            Called {
                cycles,
                method_name,
            } => Called {
                cycles: cycles as u128,
                method_name,
            },
            Created { cycles } => Created {
                cycles: cycles as u128,
            },
            CyclesSent { amount, refund } => CyclesSent {
                amount: amount as u128,
                refund: refund as u128,
            },
        }
    }
}

/// A transaction event related to a [`ManagedCanisterInfo`].
#[derive(CandidType, Deserialize, Debug)]
pub struct ManagedCanisterEvent<TCycles = u128> {
    /// The event ID.
    pub id: u32,
    /// The Unix timestamp the event occurred at.
    pub timestamp: u64,
    /// The kind of event that occurred.
    pub kind: ManagedCanisterEventKind<TCycles>,
}

impl From<ManagedCanisterEvent<u64>> for ManagedCanisterEvent {
    fn from(
        ManagedCanisterEvent {
            id,
            timestamp,
            kind,
        }: ManagedCanisterEvent<u64>,
    ) -> Self {
        Self {
            id,
            timestamp,
            kind: kind.into(),
        }
    }
}

/// The result of a balance request.
#[derive(Debug, Copy, Clone, CandidType, Deserialize)]
pub struct BalanceResult<TCycles = u128> {
    /// The balance of the wallet, in cycles.
    pub amount: TCycles,
}

/// The result of a canister creation request.
#[derive(Debug, Copy, Clone, CandidType, Deserialize)]
pub struct CreateResult {
    /// The principal ID of the newly created (empty) canister.
    pub canister_id: Principal,
}

/// The result of a call forwarding request.
#[derive(Debug, Clone, CandidType, Deserialize)]
pub struct CallResult {
    /// The encoded return value blob of the canister method.
    #[serde(with = "serde_bytes")]
    pub r#return: Vec<u8>,
}

impl<'agent> WalletCanister<'agent> {
    /// Create an instance of a `WalletCanister` interface pointing to the given Canister ID. Fails if it cannot learn the wallet's version.
    pub async fn create(
        agent: &'agent Agent,
        canister_id: Principal,
    ) -> Result<WalletCanister<'agent>, AgentError> {
        let canister = Canister::builder()
            .with_agent(agent)
            .with_canister_id(canister_id)
            .build()
            .unwrap();
        Self::from_canister(canister).await
    }

    /// Create a `WalletCanister` interface from an existing canister object. Fails if it cannot learn the wallet's version.
    pub async fn from_canister(
        canister: Canister<'agent>,
    ) -> Result<WalletCanister<'agent>, AgentError> {
        static DEFAULT_VERSION: Lazy<Version> = Lazy::new(|| Version::parse("0.1.0").unwrap());
        let version: Result<(String,), _> =
            canister.query("wallet_api_version").build().call().await;
        let version = match version {
            Err(AgentError::UncertifiedReject(replica_error))
                if replica_error
                    .reject_message
                    .contains(REPLICA_ERROR_NO_SUCH_QUERY_METHOD)
                    || replica_error
                        .reject_message
                        .contains(IC_REF_ERROR_NO_SUCH_QUERY_METHOD) =>
            {
                DEFAULT_VERSION.clone()
            }
            version => Version::parse(&version?.0).unwrap_or_else(|_| DEFAULT_VERSION.clone()),
        };
        Ok(Self { canister, version })
    }

    /// Create a `WalletCanister` interface from an existing canister object and a known wallet version.
    ///
    /// This interface's methods may raise errors if the provided version is newer than the wallet's actual supported version.
    pub fn from_canister_with_version(canister: Canister<'agent>, version: Version) -> Self {
        Self { canister, version }
    }
}

impl<'agent> WalletCanister<'agent> {
    /// Re-fetch the API version string of the wallet.
    pub fn fetch_wallet_api_version(&self) -> impl 'agent + SyncCall<Value = (Option<String>,)> {
        self.query("wallet_api_version").build()
    }

    /// Get the (cached) API version of the wallet.
    pub fn wallet_api_version(&self) -> &Version {
        &self.version
    }

    /// Get the friendly name of the wallet (if one exists).
    pub fn name(&self) -> impl 'agent + SyncCall<Value = (Option<String>,)> {
        self.query("name").build()
    }

    /// Set the friendly name of the wallet.
    pub fn set_name(&self, name: String) -> impl 'agent + AsyncCall<Value = ()> {
        self.update("set_name").with_arg(name).build()
    }

    /// Get the current controller's principal ID.
    pub fn get_controllers(&self) -> impl 'agent + SyncCall<Value = (Vec<Principal>,)> {
        self.query("get_controllers").build()
    }

    /// Transfer controller to another principal ID.
    pub fn add_controller(&self, principal: Principal) -> impl 'agent + AsyncCall<Value = ()> {
        self.update("add_controller").with_arg(principal).build()
    }

    /// Remove a user as a wallet controller.
    pub fn remove_controller(&self, principal: Principal) -> impl 'agent + AsyncCall<Value = ()> {
        self.update("remove_controller").with_arg(principal).build()
    }

    /// Get the list of custodians.
    pub fn get_custodians(&self) -> impl 'agent + SyncCall<Value = (Vec<Principal>,)> {
        self.query("get_custodians").build()
    }

    /// Authorize a new custodian.
    pub fn authorize(&self, custodian: Principal) -> impl 'agent + AsyncCall<Value = ()> {
        self.update("authorize").with_arg(custodian).build()
    }

    /// Deauthorize a custodian.
    pub fn deauthorize(&self, custodian: Principal) -> impl 'agent + AsyncCall<Value = ()> {
        self.update("deauthorize").with_arg(custodian).build()
    }

    /// Get the balance with the 64-bit API.
    pub fn wallet_balance64(&self) -> impl 'agent + SyncCall<Value = (BalanceResult<u64>,)> {
        self.query("wallet_balance").build()
    }

    /// Get the balance with the 128-bit API.
    pub fn wallet_balance128(&self) -> impl 'agent + SyncCall<Value = (BalanceResult,)> {
        self.query("wallet_balance128").build()
    }

    /// Get the balance.
    pub async fn wallet_balance(&self) -> Result<BalanceResult, AgentError> {
        if self.version_supports_u128_cycles() {
            self.wallet_balance128().call().await.map(|(r,)| r)
        } else {
            self.wallet_balance64()
                .call()
                .await
                .map(|(r,)| BalanceResult {
                    amount: r.amount as u128,
                })
        }
    }

    /// Send cycles to another canister using the 64-bit API.
    pub fn wallet_send64(
        &self,
        destination: Principal,
        amount: u64,
    ) -> impl 'agent + AsyncCall<Value = (Result<(), String>,)> {
        #[derive(CandidType)]
        struct In {
            canister: Principal,
            amount: u64,
        }

        self.update("wallet_send")
            .with_arg(In {
                canister: destination,
                amount,
            })
            .build()
    }

    /// Send cycles to another canister using the 128-bit API.
    pub fn wallet_send128<'canister: 'agent>(
        &'canister self,
        destination: Principal,
        amount: u128,
    ) -> impl 'agent + AsyncCall<Value = (Result<(), String>,)> {
        #[derive(CandidType)]
        struct In {
            canister: Principal,
            amount: u128,
        }

        self.update("wallet_send128")
            .with_arg(In {
                canister: destination,
                amount,
            })
            .build()
    }

    /// Send cycles to another canister.
    pub async fn wallet_send(
        &self,
        destination: Principal,
        amount: u128,
    ) -> Result<(), AgentError> {
        if self.version_supports_u128_cycles() {
            self.wallet_send128(destination, amount)
                .call_and_wait()
                .await?
        } else {
            let amount = u64::try_from(amount).map_err(|_| {
                AgentError::WalletUpgradeRequired(
                    "The installed wallet does not support cycle counts >2^64-1.".to_string(),
                )
            })?;
            self.wallet_send64(destination, amount)
                .call_and_wait()
                .await?
        }
        .0
        .map_err(AgentError::WalletError)
    }

    /// A function for sending cycles to, so that a memo can be passed along with them.
    pub fn wallet_receive(&self, memo: Option<String>) -> impl 'agent + AsyncCall<Value = ((),)> {
        #[derive(CandidType)]
        struct In {
            memo: Option<String>,
        }
        self.update("wallet_receive")
            .with_arg(memo.map(|memo| In { memo: Some(memo) }))
            .build()
    }

    /// Create a canister through the wallet, using the single-controller 64-bit API.
    pub fn wallet_create_canister64_v1(
        &self,
        cycles: u64,
        controller: Option<Principal>,
        compute_allocation: Option<ComputeAllocation>,
        memory_allocation: Option<MemoryAllocation>,
        freezing_threshold: Option<FreezingThreshold>,
    ) -> impl 'agent + AsyncCall<Value = (Result<CreateResult, String>,)> {
        #[derive(CandidType)]
        struct In {
            cycles: u64,
            settings: CanisterSettingsV1,
        }

        let settings = CanisterSettingsV1 {
            controller,
            compute_allocation: compute_allocation.map(u8::from).map(Nat::from),
            memory_allocation: memory_allocation.map(u64::from).map(Nat::from),
            freezing_threshold: freezing_threshold.map(u64::from).map(Nat::from),
        };

        self.update("wallet_create_canister")
            .with_arg(In { cycles, settings })
            .build()
            .map(|result: (Result<CreateResult, String>,)| (result.0,))
    }

    /// Create a canister through the wallet, using the multi-controller 64-bit API.
    pub fn wallet_create_canister64_v2(
        &self,
        cycles: u64,
        controllers: Option<Vec<Principal>>,
        compute_allocation: Option<ComputeAllocation>,
        memory_allocation: Option<MemoryAllocation>,
        freezing_threshold: Option<FreezingThreshold>,
    ) -> impl 'agent + AsyncCall<Value = (Result<CreateResult, String>,)> {
        #[derive(CandidType)]
        struct In {
            cycles: u64,
            settings: CanisterSettings,
        }

        let settings = CanisterSettings {
            controllers,
            compute_allocation: compute_allocation.map(u8::from).map(Nat::from),
            memory_allocation: memory_allocation.map(u64::from).map(Nat::from),
            freezing_threshold: freezing_threshold.map(u64::from).map(Nat::from),
            reserved_cycles_limit: None,
            wasm_memory_limit: None,
            log_visibility: None,
        };

        self.update("wallet_create_canister")
            .with_arg(In { cycles, settings })
            .build()
            .map(|result: (Result<CreateResult, String>,)| (result.0,))
    }

    /// Create a canister through the wallet, using the 128-bit API.
    pub fn wallet_create_canister128(
        &self,
        cycles: u128,
        controllers: Option<Vec<Principal>>,
        compute_allocation: Option<ComputeAllocation>,
        memory_allocation: Option<MemoryAllocation>,
        freezing_threshold: Option<FreezingThreshold>,
    ) -> impl 'agent + AsyncCall<Value = (Result<CreateResult, String>,)> {
        #[derive(CandidType)]
        struct In {
            cycles: u128,
            settings: CanisterSettings,
        }

        let settings = CanisterSettings {
            controllers,
            compute_allocation: compute_allocation.map(u8::from).map(Nat::from),
            memory_allocation: memory_allocation.map(u64::from).map(Nat::from),
            freezing_threshold: freezing_threshold.map(u64::from).map(Nat::from),
            reserved_cycles_limit: None,
            wasm_memory_limit: None,
            log_visibility: None,
        };

        self.update("wallet_create_canister128")
            .with_arg(In { cycles, settings })
            .build()
            .map(|result: (Result<CreateResult, String>,)| (result.0,))
    }

    /// Create a canister through the wallet.
    ///
    /// This method does not have a `reserved_cycles_limit` parameter,
    /// as the wallet does not support the setting.  If you need to create a canister
    /// with a `reserved_cycles_limit` set, use the management canister.
    ///
    /// This method does not have a `wasm_memory_limit` or `log_visibility` parameter,
    /// as the wallet does not support the setting.  If you need to create a canister
    /// with a `wasm_memory_limit` or `log_visibility` set, use the management canister.
    pub async fn wallet_create_canister(
        &self,
        cycles: u128,
        controllers: Option<Vec<Principal>>,
        compute_allocation: Option<ComputeAllocation>,
        memory_allocation: Option<MemoryAllocation>,
        freezing_threshold: Option<FreezingThreshold>,
    ) -> Result<CreateResult, AgentError> {
        if self.version_supports_u128_cycles() {
            self.wallet_create_canister128(
                cycles,
                controllers,
                compute_allocation,
                memory_allocation,
                freezing_threshold,
            )
            .call_and_wait()
            .await?
        } else {
            let cycles = u64::try_from(cycles).map_err(|_| {
                AgentError::WalletUpgradeRequired(
                    "The installed wallet does not support cycle counts >2^64-1.".to_string(),
                )
            })?;
            if self.version_supports_multiple_controllers() {
                self.wallet_create_canister64_v2(
                    cycles,
                    controllers,
                    compute_allocation,
                    memory_allocation,
                    freezing_threshold,
                )
                .call_and_wait()
                .await?
            } else {
                let controller: Option<Principal> = match &controllers {
                    Some(c) if c.len() == 1 => {
                        let first: Option<&Principal> = c.first();
                        let first: Principal = *first.unwrap();
                        Ok(Some(first))
                    }
                    Some(_) => Err(AgentError::WalletUpgradeRequired(
                        "The installed wallet does not support multiple controllers.".to_string(),
                    )),
                    None => Ok(None),
                }?;
                self.wallet_create_canister64_v1(
                    cycles,
                    controller,
                    compute_allocation,
                    memory_allocation,
                    freezing_threshold,
                )
                .call_and_wait()
                .await?
            }
        }
        .0
        .map_err(AgentError::WalletError)
    }

    /// Create a wallet canister with the single-controller 64-bit API.
    pub fn wallet_create_wallet64_v1(
        &self,
        cycles: u64,
        controller: Option<Principal>,
        compute_allocation: Option<ComputeAllocation>,
        memory_allocation: Option<MemoryAllocation>,
        freezing_threshold: Option<FreezingThreshold>,
    ) -> impl 'agent + AsyncCall<Value = (Result<CreateResult, String>,)> {
        #[derive(CandidType)]
        struct In {
            cycles: u64,
            settings: CanisterSettingsV1,
        }

        let settings = CanisterSettingsV1 {
            controller,
            compute_allocation: compute_allocation.map(u8::from).map(Nat::from),
            memory_allocation: memory_allocation.map(u64::from).map(Nat::from),
            freezing_threshold: freezing_threshold.map(u64::from).map(Nat::from),
        };

        self.update("wallet_create_wallet")
            .with_arg(In { cycles, settings })
            .build()
            .map(|result: (Result<CreateResult, String>,)| (result.0,))
    }

    /// Create a wallet canister with the multi-controller 64-bit API.
    pub fn wallet_create_wallet64_v2(
        &self,
        cycles: u64,
        controllers: Option<Vec<Principal>>,
        compute_allocation: Option<ComputeAllocation>,
        memory_allocation: Option<MemoryAllocation>,
        freezing_threshold: Option<FreezingThreshold>,
    ) -> impl 'agent + AsyncCall<Value = (Result<CreateResult, String>,)> {
        #[derive(CandidType)]
        struct In {
            cycles: u64,
            settings: CanisterSettings,
        }

        let settings = CanisterSettings {
            controllers,
            compute_allocation: compute_allocation.map(u8::from).map(Nat::from),
            memory_allocation: memory_allocation.map(u64::from).map(Nat::from),
            freezing_threshold: freezing_threshold.map(u64::from).map(Nat::from),
            reserved_cycles_limit: None,
            wasm_memory_limit: None,
            log_visibility: None,
        };

        self.update("wallet_create_wallet")
            .with_arg(In { cycles, settings })
            .build()
            .map(|result: (Result<CreateResult, String>,)| (result.0,))
    }

    /// Create a wallet canister with the 128-bit API.
    pub fn wallet_create_wallet128(
        &self,
        cycles: u128,
        controllers: Option<Vec<Principal>>,
        compute_allocation: Option<ComputeAllocation>,
        memory_allocation: Option<MemoryAllocation>,
        freezing_threshold: Option<FreezingThreshold>,
    ) -> impl 'agent + AsyncCall<Value = (Result<CreateResult, String>,)> {
        #[derive(CandidType)]
        struct In {
            cycles: u128,
            settings: CanisterSettings,
        }

        let settings = CanisterSettings {
            controllers,
            compute_allocation: compute_allocation.map(u8::from).map(Nat::from),
            memory_allocation: memory_allocation.map(u64::from).map(Nat::from),
            freezing_threshold: freezing_threshold.map(u64::from).map(Nat::from),
            reserved_cycles_limit: None,
            wasm_memory_limit: None,
            log_visibility: None,
        };

        self.update("wallet_create_wallet128")
            .with_arg(In { cycles, settings })
            .build()
            .map(|result: (Result<CreateResult, String>,)| (result.0,))
    }

    /// Create a wallet canister.
    pub async fn wallet_create_wallet(
        &self,
        cycles: u128,
        controllers: Option<Vec<Principal>>,
        compute_allocation: Option<ComputeAllocation>,
        memory_allocation: Option<MemoryAllocation>,
        freezing_threshold: Option<FreezingThreshold>,
    ) -> Result<CreateResult, AgentError> {
        if self.version_supports_u128_cycles() {
            self.wallet_create_wallet128(
                cycles,
                controllers,
                compute_allocation,
                memory_allocation,
                freezing_threshold,
            )
            .call_and_wait()
            .await?
        } else {
            let cycles = u64::try_from(cycles).map_err(|_| {
                AgentError::WalletUpgradeRequired(
                    "The installed wallet does not support cycle counts >2^64-1.".to_string(),
                )
            })?;
            if self.version_supports_multiple_controllers() {
                self.wallet_create_wallet64_v2(
                    cycles,
                    controllers,
                    compute_allocation,
                    memory_allocation,
                    freezing_threshold,
                )
                .call_and_wait()
                .await?
            } else {
                let controller: Option<Principal> = match &controllers {
                    Some(c) if c.len() == 1 => Ok(Some(c[0])),
                    Some(_) => Err(AgentError::WalletUpgradeRequired(
                        "The installed wallet does not support multiple controllers.".to_string(),
                    )),
                    None => Ok(None),
                }?;
                self.wallet_create_wallet64_v1(
                    cycles,
                    controller,
                    compute_allocation,
                    memory_allocation,
                    freezing_threshold,
                )
                .call_and_wait()
                .await?
            }
        }
        .0
        .map_err(AgentError::WalletError)
    }

    /// Store the wallet WASM inside the wallet canister.
    /// This is needed to enable wallet_create_wallet
    pub fn wallet_store_wallet_wasm(
        &self,
        wasm_module: Vec<u8>,
    ) -> impl 'agent + AsyncCall<Value = ()> {
        #[derive(CandidType, Deserialize)]
        struct In {
            #[serde(with = "serde_bytes")]
            wasm_module: Vec<u8>,
        }
        self.update("wallet_store_wallet_wasm")
            .with_arg(In { wasm_module })
            .build()
    }

    /// Add a principal to the address book.
    pub fn add_address(&self, address: AddressEntry) -> impl 'agent + AsyncCall<Value = ()> {
        self.update("add_address").with_arg(address).build()
    }

    /// List the entries in the address book.
    pub fn list_addresses(&self) -> impl 'agent + SyncCall<Value = (Vec<AddressEntry>,)> {
        self.query("list_addresses").build()
    }

    /// Remove a principal from the address book.
    pub fn remove_address(&self, principal: Principal) -> impl 'agent + AsyncCall<Value = ()> {
        self.update("remove_address").with_arg(principal).build()
    }

    /// Get a list of all transaction events this wallet remembers, using the 64-bit API. Fails if any events are 128-bit.
    pub fn get_events64(
        &self,
        from: Option<u32>,
        to: Option<u32>,
    ) -> impl 'agent + SyncCall<Value = (Vec<Event<u64>>,)> {
        #[derive(CandidType)]
        struct In {
            from: Option<u32>,
            to: Option<u32>,
        }

        let arg = if from.is_none() && to.is_none() {
            None
        } else {
            Some(In { from, to })
        };

        self.query("get_events").with_arg(arg).build()
    }

    /// Get a list of all transaction events this wallet remembers, using the 128-bit API.
    pub fn get_events128(
        &self,
        from: Option<u32>,
        to: Option<u32>,
    ) -> impl 'agent + SyncCall<Value = (Vec<Event>,)> {
        #[derive(CandidType)]
        struct In {
            from: Option<u32>,
            to: Option<u32>,
        }
        let arg = if from.is_none() && to.is_none() {
            None
        } else {
            Some(In { from, to })
        };
        self.query("get_events128").with_arg(arg).build()
    }

    /// Get a list of all transaction events this wallet remembers.
    pub async fn get_events(
        &self,
        from: Option<u32>,
        to: Option<u32>,
    ) -> Result<Vec<Event>, AgentError> {
        if self.version_supports_u128_cycles() {
            self.get_events128(from, to)
                .call()
                .await
                .map(|(events,)| events)
        } else {
            self.get_events64(from, to)
                .call()
                .await
                .map(|(events,)| events.into_iter().map(|event| event.into()).collect())
        }
    }

    /// Forward a call to another canister, including an amount of cycles
    /// from the wallet, using the 64-bit API.
    pub fn call64<'canister, Out, M: Into<String>>(
        &'canister self,
        destination: Principal,
        method_name: M,
        arg: Argument,
        amount: u64,
    ) -> CallForwarder<'agent, 'canister, Out>
    where
        Out: for<'de> ArgumentDecoder<'de> + Send + Sync,
    {
        CallForwarder {
            wallet: self,
            destination,
            method_name: method_name.into(),
            amount: amount as u128,
            arg,
            phantom_out: std::marker::PhantomData,
            u128: false,
        }
    }

    /// Forward a call to another canister, including an amount of cycles
    /// from the wallet, using the 128-bit API.
    pub fn call128<'canister, Out, M: Into<String>>(
        &'canister self,
        destination: Principal,
        method_name: M,
        arg: Argument,
        amount: u128,
    ) -> CallForwarder<'agent, 'canister, Out>
    where
        Out: for<'de> ArgumentDecoder<'de> + Send + Sync,
    {
        CallForwarder {
            wallet: self,
            destination,
            method_name: method_name.into(),
            amount,
            arg,
            phantom_out: std::marker::PhantomData,
            u128: true,
        }
    }

    /// Forward a call to another canister, including an amount of cycles
    /// from the wallet.
    pub fn call<'canister, Out, M: Into<String>>(
        &'canister self,
        destination: Principal,
        method_name: M,
        arg: Argument,
        amount: u128,
    ) -> CallForwarder<'agent, 'canister, Out>
    where
        Out: for<'de> ArgumentDecoder<'de> + Send + Sync,
    {
        CallForwarder {
            wallet: self,
            destination,
            method_name: method_name.into(),
            amount,
            arg,
            phantom_out: std::marker::PhantomData,
            u128: self.version_supports_u128_cycles(),
        }
    }

    /// Gets the managed canisters the wallet knows about.
    pub fn list_managed_canisters(
        &self,
        from: Option<u32>,
        to: Option<u32>,
    ) -> impl 'agent + SyncCall<Value = (Vec<ManagedCanisterInfo>, u32)> {
        #[derive(CandidType)]
        struct In {
            from: Option<u32>,
            to: Option<u32>,
        }
        self.query("list_managed_canisters")
            .with_arg((In { from, to },))
            .build()
    }

    /// Gets the [`ManagedCanisterEvent`]s for a particular canister, if the wallet knows about that canister, using the 64-bit API.
    pub fn get_managed_canister_events64(
        &self,
        canister: Principal,
        from: Option<u32>,
        to: Option<u32>,
    ) -> impl 'agent + SyncCall<Value = (Option<Vec<ManagedCanisterEvent<u64>>>,)> {
        #[derive(CandidType)]
        struct In {
            canister: Principal,
            from: Option<u32>,
            to: Option<u32>,
        }
        self.query("get_managed_canister_events")
            .with_arg((In { canister, from, to },))
            .build()
    }

    /// Gets the [`ManagedCanisterEvent`]s for a particular canister, if the wallet knows about that canister, using the 128-bit API.
    pub fn get_managed_canister_events128(
        &self,
        canister: Principal,
        from: Option<u32>,
        to: Option<u32>,
    ) -> impl 'agent + SyncCall<Value = (Option<Vec<ManagedCanisterEvent>>,)> {
        #[derive(CandidType)]
        struct In {
            canister: Principal,
            from: Option<u32>,
            to: Option<u32>,
        }
        self.query("get_managed_canister_events128")
            .with_arg((In { canister, from, to },))
            .build()
    }

    /// Gets the [`ManagedCanisterEvent`]s for a particular canister, if the wallet knows about that canister
    pub async fn get_managed_canister_events(
        &self,
        canister: Principal,
        from: Option<u32>,
        to: Option<u32>,
    ) -> Result<Option<Vec<ManagedCanisterEvent>>, AgentError> {
        if self.version_supports_u128_cycles() {
            self.get_managed_canister_events128(canister, from, to)
                .call()
                .await
                .map(|(events,)| events)
        } else {
            self.get_managed_canister_events64(canister, from, to)
                .call()
                .await
                .map(|(events,)| {
                    events.map(|events| events.into_iter().map(|event| event.into()).collect())
                })
        }
    }

    /// Gets whether the wallet version supports initializing a canister with multiple controllers (introduced in 0.2.0).
    pub fn version_supports_multiple_controllers(&self) -> bool {
        static CONTROLLERS: Lazy<VersionReq> = Lazy::new(|| VersionReq::parse(">=0.2.0").unwrap());
        CONTROLLERS.matches(&self.version)
    }

    /// Gets whether the wallet version supports 128-bit cycle counts (introduced in 0.3.0).
    pub fn version_supports_u128_cycles(&self) -> bool {
        static U128_CYCLES: Lazy<VersionReq> = Lazy::new(|| VersionReq::parse(">=0.3.0").unwrap());
        U128_CYCLES.matches(&self.version)
    }
}<|MERGE_RESOLUTION|>--- conflicted
+++ resolved
@@ -119,14 +119,9 @@
     }
 
     /// Calls the forwarded canister call on the wallet canister. Equivalent to `.build().call()`.
-<<<<<<< HEAD
-    pub async fn call(self) -> Result<CallResponse<Out>, AgentError> {
-        self.build()?.call().await
-=======
-    pub fn call(self) -> impl Future<Output = Result<RequestId, AgentError>> + 'agent {
+    pub fn call(self) -> impl Future<Output = Result<CallResponse<Out>, AgentError>> + 'agent {
         let call = self.build();
         async { call?.call().await }
->>>>>>> be929fd7
     }
 
     /// Calls the forwarded canister call on the wallet canister, and waits for the result. Equivalent to `.build().call_and_wait()`.
@@ -142,13 +137,9 @@
 where
     Out: for<'de> ArgumentDecoder<'de> + Send + Sync + 'agent,
 {
-<<<<<<< HEAD
+    type Value = Out;
+
     async fn call(self) -> Result<CallResponse<Out>, AgentError> {
-=======
-    type Value = Out;
-
-    async fn call(self) -> Result<RequestId, AgentError> {
->>>>>>> be929fd7
         self.call().await
     }
 
