//! Builder interfaces for some method calls of the management canister.

#[doc(inline)]
pub use super::attributes::{
    ComputeAllocation, FreezingThreshold, MemoryAllocation, ReservedCyclesLimit,
};
use super::{ChunkHash, ManagementCanister};
use crate::{
    call::AsyncCall, canister::Argument, interfaces::management_canister::MgmtMethod, Canister,
};
use async_trait::async_trait;
use candid::utils::ArgumentEncoder;
use candid::{CandidType, Deserialize, Nat};
use futures_util::{
    future::ready,
    stream::{self, FuturesUnordered},
    FutureExt, Stream, StreamExt, TryStreamExt,
};
use ic_agent::{export::Principal, AgentError, RequestId};
use sha2::{Digest, Sha256};
use std::collections::{BTreeMap, BTreeSet};
use std::convert::{From, TryInto};
use std::pin::Pin;
use std::str::FromStr;

/// The set of possible canister settings. Similar to [`DefiniteCanisterSettings`](super::DefiniteCanisterSettings),
/// but all the fields are optional.
#[derive(Debug, Clone, CandidType, Deserialize)]
pub struct CanisterSettings {
    /// The set of canister controllers. Controllers can update the canister via the management canister.
    ///
    /// If unspecified and a canister is being created with these settings, defaults to the caller.
    pub controllers: Option<Vec<Principal>>,
    /// The allocation percentage (between 0 and 100 inclusive) for *guaranteed* compute capacity.
    ///
    /// The settings update will be rejected if the IC can't commit to allocating this much compute capacity.
    ///
    /// If unspecified and a canister is being created with these settings, defaults to 0, i.e. best-effort.
    pub compute_allocation: Option<Nat>,
    /// The allocation, in bytes (up to 256 TiB) that the canister is allowed to use for storage.
    ///
    /// The settings update will be rejected if the IC can't commit to allocating this much storage.
    ///
    /// If unspecified and a canister is being created with these settings, defaults to 0, i.e. best-effort.
    pub memory_allocation: Option<Nat>,

    /// The IC will freeze a canister protectively if it will run out of cycles before this amount of time, in seconds (up to `u64::MAX`), has passed.
    ///
    /// If unspecified and a canister is being created with these settings, defaults to 2592000, i.e. ~30 days.
    pub freezing_threshold: Option<Nat>,

    /// The upper limit of reserved_cycles for the canister.
    ///
    /// Reserved cycles are cycles that the system sets aside for future use by the canister.
    /// If a subnet's storage exceeds 450 GiB, then every time a canister allocates new storage bytes,
    /// the system sets aside some amount of cycles from the main balance of the canister.
    /// These reserved cycles will be used to cover future payments for the newly allocated bytes.
    /// The reserved cycles are not transferable and the amount of reserved cycles depends on how full the subnet is.
    ///
    /// If unspecified and a canister is being created with these settings, defaults to 5T cycles.
    ///
    /// If set to 0, disables the reservation mechanism for the canister.
    /// Doing so will cause the canister to trap when it tries to allocate storage, if the subnet's usage exceeds 450 GiB.
    pub reserved_cycles_limit: Option<Nat>,
}

/// A builder for a `create_canister` call.
#[derive(Debug)]
pub struct CreateCanisterBuilder<'agent, 'canister: 'agent> {
    canister: &'canister Canister<'agent>,
    effective_canister_id: Principal,
    controllers: Option<Result<Vec<Principal>, AgentError>>,
    compute_allocation: Option<Result<ComputeAllocation, AgentError>>,
    memory_allocation: Option<Result<MemoryAllocation, AgentError>>,
    freezing_threshold: Option<Result<FreezingThreshold, AgentError>>,
    reserved_cycles_limit: Option<Result<ReservedCyclesLimit, AgentError>>,
    is_provisional_create: bool,
    amount: Option<u128>,
    specified_id: Option<Principal>,
}

impl<'agent, 'canister: 'agent> CreateCanisterBuilder<'agent, 'canister> {
    /// Create an CreateCanister builder, which is also an AsyncCall implementation.
    pub fn builder(canister: &'canister Canister<'agent>) -> Self {
        Self {
            canister,
            effective_canister_id: Principal::management_canister(),
            controllers: None,
            compute_allocation: None,
            memory_allocation: None,
            freezing_threshold: None,
            reserved_cycles_limit: None,
            is_provisional_create: false,
            amount: None,
            specified_id: None,
        }
    }

    /// Until developers can convert real ICP tokens to provision a new canister with cycles,
    /// the system provides the provisional_create_canister_with_cycles method.
    /// It behaves as create_canister, but initializes the canister’s balance with amount fresh cycles
    /// (using MAX_CANISTER_BALANCE if amount = null, else capping the balance at MAX_CANISTER_BALANCE).
    /// Cycles added to this call via ic0.call_cycles_add are returned to the caller.
    /// This method is only available in local development instances, and will be removed in the future.
    #[allow(clippy::wrong_self_convention)]
    pub fn as_provisional_create_with_amount(self, amount: Option<u128>) -> Self {
        Self {
            is_provisional_create: true,
            amount,
            ..self
        }
    }

    /// Specify the canister id.
    ///
    /// The effective_canister_id will also be set with the same value so that ic-ref can determine
    /// the target subnet of this request. The replica implementation ignores it.
    pub fn as_provisional_create_with_specified_id(self, specified_id: Principal) -> Self {
        Self {
            is_provisional_create: true,
            specified_id: Some(specified_id),
            effective_canister_id: specified_id,
            ..self
        }
    }

    /// Pass in an effective canister id for the update call.
    pub fn with_effective_canister_id<C, E>(self, effective_canister_id: C) -> Self
    where
        E: std::fmt::Display,
        C: TryInto<Principal, Error = E>,
    {
        match effective_canister_id.try_into() {
            Ok(effective_canister_id) => Self {
                effective_canister_id,
                ..self
            },
            Err(_) => self,
        }
    }

    /// Pass in an optional controller for the canister. If this is [None],
    /// it will revert the controller to default.
    pub fn with_optional_controller<C, E>(self, controller: Option<C>) -> Self
    where
        E: std::fmt::Display,
        C: TryInto<Principal, Error = E>,
    {
        let controller_to_add: Option<Result<Principal, _>> = controller.map(|ca| {
            ca.try_into()
                .map_err(|e| AgentError::MessageError(format!("{}", e)))
        });
        let controllers: Option<Result<Vec<Principal>, _>> =
            match (controller_to_add, self.controllers) {
                (_, Some(Err(sticky))) => Some(Err(sticky)),
                (Some(Err(e)), _) => Some(Err(e)),
                (None, _) => None,
                (Some(Ok(controller)), Some(Ok(controllers))) => {
                    let mut controllers = controllers;
                    controllers.push(controller);
                    Some(Ok(controllers))
                }
                (Some(Ok(controller)), None) => Some(Ok(vec![controller])),
            };
        Self {
            controllers,
            ..self
        }
    }

    /// Pass in a designated controller for the canister.
    pub fn with_controller<C, E>(self, controller: C) -> Self
    where
        E: std::fmt::Display,
        C: TryInto<Principal, Error = E>,
    {
        self.with_optional_controller(Some(controller))
    }

    /// Pass in a compute allocation optional value for the canister. If this is [None],
    /// it will revert the compute allocation to default.
    pub fn with_optional_compute_allocation<C, E>(self, compute_allocation: Option<C>) -> Self
    where
        E: std::fmt::Display,
        C: TryInto<ComputeAllocation, Error = E>,
    {
        Self {
            compute_allocation: compute_allocation.map(|ca| {
                ca.try_into()
                    .map_err(|e| AgentError::MessageError(format!("{}", e)))
            }),
            ..self
        }
    }

    /// Pass in a compute allocation value for the canister.
    pub fn with_compute_allocation<C, E>(self, compute_allocation: C) -> Self
    where
        E: std::fmt::Display,
        C: TryInto<ComputeAllocation, Error = E>,
    {
        self.with_optional_compute_allocation(Some(compute_allocation))
    }

    /// Pass in a memory allocation optional value for the canister. If this is [None],
    /// it will revert the memory allocation to default.
    pub fn with_optional_memory_allocation<E, C>(self, memory_allocation: Option<C>) -> Self
    where
        E: std::fmt::Display,
        C: TryInto<MemoryAllocation, Error = E>,
    {
        Self {
            memory_allocation: memory_allocation.map(|ma| {
                ma.try_into()
                    .map_err(|e| AgentError::MessageError(format!("{}", e)))
            }),
            ..self
        }
    }

    /// Pass in a memory allocation value for the canister.
    pub fn with_memory_allocation<C, E>(self, memory_allocation: C) -> Self
    where
        E: std::fmt::Display,
        C: TryInto<MemoryAllocation, Error = E>,
    {
        self.with_optional_memory_allocation(Some(memory_allocation))
    }

    /// Pass in a freezing threshold optional value for the canister. If this is [None],
    /// it will revert the freezing threshold to default.
    pub fn with_optional_freezing_threshold<E, C>(self, freezing_threshold: Option<C>) -> Self
    where
        E: std::fmt::Display,
        C: TryInto<FreezingThreshold, Error = E>,
    {
        Self {
            freezing_threshold: freezing_threshold.map(|ma| {
                ma.try_into()
                    .map_err(|e| AgentError::MessageError(format!("{}", e)))
            }),
            ..self
        }
    }

    /// Pass in a freezing threshold value for the canister.
    pub fn with_freezing_threshold<C, E>(self, freezing_threshold: C) -> Self
    where
        E: std::fmt::Display,
        C: TryInto<FreezingThreshold, Error = E>,
    {
        self.with_optional_freezing_threshold(Some(freezing_threshold))
    }

    /// Pass in a reserved cycles limit value for the canister.
    pub fn with_reserved_cycles_limit<C, E>(self, limit: C) -> Self
    where
        E: std::fmt::Display,
        C: TryInto<ReservedCyclesLimit, Error = E>,
    {
        self.with_optional_reserved_cycles_limit(Some(limit))
    }

    /// Pass in a reserved cycles limit optional value for the canister. If this is [None],
    /// it will create the canister with the default limit.
    pub fn with_optional_reserved_cycles_limit<E, C>(self, limit: Option<C>) -> Self
    where
        E: std::fmt::Display,
        C: TryInto<ReservedCyclesLimit, Error = E>,
    {
        Self {
            reserved_cycles_limit: limit.map(|limit| {
                limit
                    .try_into()
                    .map_err(|e| AgentError::MessageError(format!("{}", e)))
            }),
            ..self
        }
    }

    /// Create an [AsyncCall] implementation that, when called, will create a
    /// canister.
    pub fn build(self) -> Result<impl 'agent + AsyncCall<(Principal,)>, AgentError> {
        let controllers = match self.controllers {
            Some(Err(x)) => return Err(AgentError::MessageError(format!("{}", x))),
            Some(Ok(x)) => Some(x),
            None => None,
        };
        let compute_allocation = match self.compute_allocation {
            Some(Err(x)) => return Err(AgentError::MessageError(format!("{}", x))),
            Some(Ok(x)) => Some(Nat::from(u8::from(x))),
            None => None,
        };
        let memory_allocation = match self.memory_allocation {
            Some(Err(x)) => return Err(AgentError::MessageError(format!("{}", x))),
            Some(Ok(x)) => Some(Nat::from(u64::from(x))),
            None => None,
        };
        let freezing_threshold = match self.freezing_threshold {
            Some(Err(x)) => return Err(AgentError::MessageError(format!("{}", x))),
            Some(Ok(x)) => Some(Nat::from(u64::from(x))),
            None => None,
        };
        let reserved_cycles_limit = match self.reserved_cycles_limit {
            Some(Err(x)) => return Err(AgentError::MessageError(format!("{}", x))),
            Some(Ok(x)) => Some(Nat::from(u128::from(x))),
            None => None,
        };

        #[derive(Deserialize, CandidType)]
        struct Out {
            canister_id: Principal,
        }

        let async_builder = if self.is_provisional_create {
            #[derive(CandidType)]
            struct In {
                amount: Option<Nat>,
                settings: CanisterSettings,
                specified_id: Option<Principal>,
            }
            let in_arg = In {
                amount: self.amount.map(Nat::from),
                settings: CanisterSettings {
                    controllers,
                    compute_allocation,
                    memory_allocation,
                    freezing_threshold,
                    reserved_cycles_limit,
                },
                specified_id: self.specified_id,
            };
            self.canister
                .update(MgmtMethod::ProvisionalCreateCanisterWithCycles.as_ref())
                .with_arg(in_arg)
                .with_effective_canister_id(self.effective_canister_id)
        } else {
            self.canister
                .update(MgmtMethod::CreateCanister.as_ref())
                .with_arg(CanisterSettings {
                    controllers,
                    compute_allocation,
                    memory_allocation,
                    freezing_threshold,
                    reserved_cycles_limit,
                })
                .with_effective_canister_id(self.effective_canister_id)
        };

        Ok(async_builder
            .build()
            .map(|result: (Out,)| (result.0.canister_id,)))
    }

    /// Make a call. This is equivalent to the [AsyncCall::call].
    pub async fn call(self) -> Result<RequestId, AgentError> {
        self.build()?.call().await
    }

    /// Make a call. This is equivalent to the [AsyncCall::call_and_wait].
    pub async fn call_and_wait(self) -> Result<(Principal,), AgentError> {
        self.build()?.call_and_wait().await
    }
}

#[cfg_attr(target_family = "wasm", async_trait(?Send))]
#[cfg_attr(not(target_family = "wasm"), async_trait)]
impl<'agent, 'canister: 'agent> AsyncCall<(Principal,)>
    for CreateCanisterBuilder<'agent, 'canister>
{
    async fn call(self) -> Result<RequestId, AgentError> {
        self.build()?.call().await
    }

    async fn call_and_wait(self) -> Result<(Principal,), AgentError> {
        self.build()?.call_and_wait().await
    }
}

#[derive(Debug, Copy, Clone, CandidType, Deserialize, Eq, PartialEq)]
/// Upgrade options.
pub struct UpgradeOptions {
    /// Skip pre-upgrade hook. Only for exceptional cases, see the IC documentation. Not useful for Motoko.
    pub skip_pre_upgrade: Option<bool>,
    /// Enhanced orthogonal persistence for Motoko. Not used by other CDKs.
    pub keep_main_memory: Option<bool>,
}

/// The install mode of the canister to install. If a canister is already installed,
/// using [InstallMode::Install] will be an error. [InstallMode::Reinstall] overwrites
/// the module, and [InstallMode::Upgrade] performs an Upgrade step.
#[derive(Debug, Copy, Clone, CandidType, Deserialize, Eq, PartialEq)]
pub enum InstallMode {
    /// Install the module into the empty canister.
    #[serde(rename = "install")]
    Install,
    /// Overwrite the canister with this module.
    #[serde(rename = "reinstall")]
    Reinstall,
    /// Upgrade the canister with this module and some options.
    #[serde(rename = "upgrade")]
<<<<<<< HEAD
    Upgrade(Option<UpgradeOptions>),
=======
    Upgrade {
        /// If true, skip a canister's `#[pre_upgrade]` function.
        skip_pre_upgrade: Option<bool>,
    },
>>>>>>> 2ba47698
}

/// A prepared call to `install_code`.
#[derive(Debug, Clone, CandidType, Deserialize)]
pub struct CanisterInstall {
    /// The installation mode to install the module with.
    pub mode: InstallMode,
    /// The ID of the canister to install the module into.
    pub canister_id: Principal,
    /// The WebAssembly code blob to install.
    #[serde(with = "serde_bytes")]
    pub wasm_module: Vec<u8>,
    /// The encoded argument to pass to the module's constructor.
    #[serde(with = "serde_bytes")]
    pub arg: Vec<u8>,
}

impl FromStr for InstallMode {
    type Err = String;

    fn from_str(s: &str) -> Result<Self, Self::Err> {
        match s {
            "install" => Ok(InstallMode::Install),
            "reinstall" => Ok(InstallMode::Reinstall),
<<<<<<< HEAD
            "upgrade" => Ok(InstallMode::Upgrade(None)),
=======
            "upgrade" => Ok(InstallMode::Upgrade {
                skip_pre_upgrade: Some(false),
            }),
>>>>>>> 2ba47698
            &_ => Err(format!("Invalid install mode: {}", s)),
        }
    }
}

/// A builder for an `install_code` call.
#[derive(Debug)]
pub struct InstallCodeBuilder<'agent, 'canister: 'agent> {
    canister: &'canister Canister<'agent>,
    canister_id: Principal,
    wasm: &'canister [u8],
    arg: Argument,
    mode: Option<InstallMode>,
}

impl<'agent, 'canister: 'agent> InstallCodeBuilder<'agent, 'canister> {
    /// Create an InstallCode builder, which is also an AsyncCall implementation.
    pub fn builder(
        canister: &'canister Canister<'agent>,
        canister_id: &Principal,
        wasm: &'canister [u8],
    ) -> Self {
        Self {
            canister,
            canister_id: *canister_id,
            wasm,
            arg: Default::default(),
            mode: None,
        }
    }

    /// Set the argument to the installation, which will be passed to the init
    /// method of the canister. Can be called at most once.
    pub fn with_arg<Argument: CandidType>(
        mut self,
        arg: Argument,
    ) -> InstallCodeBuilder<'agent, 'canister> {
        self.arg.set_idl_arg(arg);
        self
    }
    /// Set the argument with multiple arguments as tuple to the installation,
    /// which will be passed to the init method of the canister. Can be called at most once.
    pub fn with_args(mut self, tuple: impl ArgumentEncoder) -> Self {
        assert!(self.arg.0.is_none(), "argument is being set more than once");
        self.arg = Argument::from_candid(tuple);
        self
    }
    /// Set the argument passed in to the canister with raw bytes. Can be called at most once.
    pub fn with_raw_arg(mut self, arg: Vec<u8>) -> InstallCodeBuilder<'agent, 'canister> {
        self.arg.set_raw_arg(arg);
        self
    }

    /// Pass in the [InstallMode].
    pub fn with_mode(self, mode: InstallMode) -> Self {
        Self {
            mode: Some(mode),
            ..self
        }
    }

    /// Create an [AsyncCall] implementation that, when called, will install the
    /// canister.
    pub fn build(self) -> Result<impl 'agent + AsyncCall<()>, AgentError> {
        Ok(self
            .canister
            .update(MgmtMethod::InstallCode.as_ref())
            .with_arg(CanisterInstall {
                mode: self.mode.unwrap_or(InstallMode::Install),
                canister_id: self.canister_id,
                wasm_module: self.wasm.to_owned(),
                arg: self.arg.serialize()?,
            })
            .with_effective_canister_id(self.canister_id)
            .build())
    }

    /// Make a call. This is equivalent to the [AsyncCall::call].
    pub async fn call(self) -> Result<RequestId, AgentError> {
        self.build()?.call().await
    }

    /// Make a call. This is equivalent to the [AsyncCall::call_and_wait].
    pub async fn call_and_wait(self) -> Result<(), AgentError> {
        self.build()?.call_and_wait().await
    }
}

#[cfg_attr(target_family = "wasm", async_trait(?Send))]
#[cfg_attr(not(target_family = "wasm"), async_trait)]
impl<'agent, 'canister: 'agent> AsyncCall<()> for InstallCodeBuilder<'agent, 'canister> {
    async fn call(self) -> Result<RequestId, AgentError> {
        self.build()?.call().await
    }

    async fn call_and_wait(self) -> Result<(), AgentError> {
        self.build()?.call_and_wait().await
    }
}

/// A builder for an `install_chunked_code` call.
#[derive(Debug)]
pub struct InstallChunkedCodeBuilder<'agent, 'canister> {
    canister: &'canister Canister<'agent>,
    target_canister: Principal,
    storage_canister: Principal,
    chunk_hashes_list: Vec<ChunkHash>,
    wasm_module_hash: ChunkHash,
    arg: Argument,
    mode: InstallMode,
}

impl<'agent: 'canister, 'canister> InstallChunkedCodeBuilder<'agent, 'canister> {
    /// Create an `InstallChunkedCodeBuilder`.
    pub fn builder(
        canister: &'canister Canister<'agent>,
        target_canister: Principal,
        wasm_module_hash: ChunkHash,
    ) -> Self {
        Self {
            canister,
            target_canister,
            wasm_module_hash,
            storage_canister: target_canister,
            chunk_hashes_list: vec![],
            arg: Argument::new(),
            mode: InstallMode::Install,
        }
    }

    /// Set the chunks to install. These must previously have been set with [`ManagementCanister::upload_chunk`].
    pub fn with_chunk_hashes(mut self, chunk_hashes: Vec<ChunkHash>) -> Self {
        self.chunk_hashes_list = chunk_hashes;
        self
    }

    /// Set the canister to pull uploaded chunks from. By default this is the same as the target canister.
    pub fn with_storage_canister(mut self, storage_canister: Principal) -> Self {
        self.storage_canister = storage_canister;
        self
    }

    /// Set the argument to the installation, which will be passed to the init
    /// method of the canister. Can be called at most once.
    pub fn with_arg(mut self, argument: impl CandidType) -> Self {
        self.arg.set_idl_arg(argument);
        self
    }

    /// Set the argument with multiple arguments as tuple to the installation,
    /// which will be passed to the init method of the canister. Can be called at most once.
    pub fn with_args(mut self, argument: impl ArgumentEncoder) -> Self {
        assert!(self.arg.0.is_none(), "argument is being set more than once");
        self.arg = Argument::from_candid(argument);
        self
    }

    /// Set the argument passed in to the canister with raw bytes. Can be called at most once.
    pub fn with_raw_arg(mut self, argument: Vec<u8>) -> Self {
        self.arg.set_raw_arg(argument);
        self
    }

    /// Set the [`InstallMode`].
    pub fn with_install_mode(mut self, mode: InstallMode) -> Self {
        self.mode = mode;
        self
    }

    /// Create an [`AsyncCall`] implementation that, when called, will install the canister.
    pub fn build(self) -> Result<impl 'agent + AsyncCall<()>, AgentError> {
        #[derive(CandidType)]
        struct In {
            mode: InstallMode,
            target_canister: Principal,
            storage_canister: Principal,
            chunk_hashes_list: Vec<ChunkHash>,
            wasm_module_hash: ChunkHash,
            arg: Vec<u8>,
            sender_canister_version: Option<u64>,
        }
        let Self {
            mode,
            target_canister,
            storage_canister,
            chunk_hashes_list,
            wasm_module_hash,
            arg,
            ..
        } = self;
        Ok(self
            .canister
            .update(MgmtMethod::InstallChunkedCode.as_ref())
            .with_arg(In {
                mode,
                target_canister,
                storage_canister,
                chunk_hashes_list,
                wasm_module_hash,
                arg: arg.serialize()?,
                sender_canister_version: None,
            })
            .with_effective_canister_id(target_canister)
            .build())
    }

    /// Make the call. This is equivalent to [`AsyncCall::call`].
    pub async fn call(self) -> Result<RequestId, AgentError> {
        self.build()?.call().await
    }

    /// Make the call. This is equivalent to [`AsyncCall::call_and_wait`].
    pub async fn call_and_wait(self) -> Result<(), AgentError> {
        self.build()?.call_and_wait().await
    }
}

#[cfg_attr(target_family = "wasm", async_trait(?Send))]
#[cfg_attr(not(target_family = "wasm"), async_trait)]
impl<'agent, 'canister: 'agent> AsyncCall<()> for InstallChunkedCodeBuilder<'agent, 'canister> {
    async fn call(self) -> Result<RequestId, AgentError> {
        self.call().await
    }
    async fn call_and_wait(self) -> Result<(), AgentError> {
        self.call_and_wait().await
    }
}

/// A builder for a [`ManagementCanister::install`] call. This automatically selects one-shot installation or chunked installation depending on module size.
///
/// # Warnings
///
/// This will clear chunked code storage if chunked installation is used. Do not use with canisters that you are manually uploading chunked code to.
#[derive(Debug)]
pub struct InstallBuilder<'agent, 'canister, 'builder> {
    canister: &'canister ManagementCanister<'agent>,
    canister_id: Principal,
    // more precise lifetimes are used here at risk of annoying the user
    // because `wasm` may be memory-mapped which is tricky to lifetime
    wasm: &'builder [u8],
    arg: Argument,
    mode: InstallMode,
}

impl<'agent: 'canister, 'canister: 'builder, 'builder> InstallBuilder<'agent, 'canister, 'builder> {
    // Messages are a maximum of 2MiB. Thus basic installation should cap the wasm and arg size at 1.85MiB, since
    // the current API is definitely not going to produce 150KiB of framing data for it.
    const CHUNK_CUTOFF: usize = (1.85 * 1024. * 1024.) as usize;

    /// Create a canister installation builder.
    pub fn builder(
        canister: &'canister ManagementCanister<'agent>,
        canister_id: &Principal,
        wasm: &'builder [u8],
    ) -> Self {
        Self {
            canister,
            canister_id: *canister_id,
            wasm,
            arg: Default::default(),
            mode: InstallMode::Install,
        }
    }

    /// Set the argument to the installation, which will be passed to the init
    /// method of the canister. Can be called at most once.
    pub fn with_arg<Argument: CandidType>(mut self, arg: Argument) -> Self {
        self.arg.set_idl_arg(arg);
        self
    }
    /// Set the argument with multiple arguments as tuple to the installation,
    /// which will be passed to the init method of the canister. Can be called at most once.
    pub fn with_args(mut self, tuple: impl ArgumentEncoder) -> Self {
        assert!(self.arg.0.is_none(), "argument is being set more than once");
        self.arg = Argument::from_candid(tuple);
        self
    }
    /// Set the argument passed in to the canister with raw bytes. Can be called at most once.
    pub fn with_raw_arg(mut self, arg: Vec<u8>) -> Self {
        self.arg.set_raw_arg(arg);
        self
    }

    /// Pass in the [InstallMode].
    pub fn with_mode(self, mode: InstallMode) -> Self {
        Self { mode, ..self }
    }

    /// Invoke the installation process. This may result in many calls which may take several seconds;
    /// use [`call_and_wait_with_progress`](Self::call_and_wait_with_progress) if you want progress reporting.
    pub async fn call_and_wait(self) -> Result<(), AgentError> {
        self.call_and_wait_with_progress()
            .await
            .try_for_each(|_| ready(Ok(())))
            .await
    }

    /// Invoke the installation process. The returned stream must be iterated to completion; it is used to track progress,
    /// as installation may take arbitrarily long, and is intended to be passed to functions like `indicatif::ProgressBar::wrap_stream`.
    /// There are exactly [`size_hint().0`](Stream::size_hint) steps.
    pub async fn call_and_wait_with_progress(
        self,
    ) -> impl Stream<Item = Result<(), AgentError>> + 'builder {
        let stream_res = /* try { */ async move {
            let arg = self.arg.serialize()?;
            let stream: BoxStream<'_, _> =
                if self.wasm.len() + arg.len() < Self::CHUNK_CUTOFF {
                    Box::pin(
                        async move {
                            self.canister
                                .install_code(&self.canister_id, self.wasm)
                                .with_raw_arg(arg)
                                .with_mode(self.mode)
                                .call_and_wait()
                                .await
                        }
                        .into_stream(),
                    )
                } else {
                    let (existing_chunks,) = self.canister.stored_chunks(&self.canister_id).call_and_wait().await?;
                    let existing_chunks = existing_chunks.into_iter().map(|c| c.hash).collect::<BTreeSet<_>>();
                    let to_upload_chunks_ordered = self.wasm.chunks(1024 * 1024).map(|x| (<[u8; 32]>::from(Sha256::digest(x)), x)).collect::<Vec<_>>();
                    let to_upload_chunks = to_upload_chunks_ordered.iter().map(|&(k, v)| (k, v)).collect::<BTreeMap<_, _>>();
                    let (new_chunks, setup) = if existing_chunks.iter().all(|hash| to_upload_chunks.contains_key(hash)) {
                        (
                            to_upload_chunks.iter()
                                .filter_map(|(hash, value)| (!existing_chunks.contains(hash)).then_some((*hash, *value)))
                                .collect(),
                            Box::pin(ready(Ok(()))) as _,
                        )
                    } else {
                        (to_upload_chunks.clone(), self.canister.clear_chunk_store(&self.canister_id).call_and_wait())
                    };
                    let chunks_stream = FuturesUnordered::new();
                    for &chunk in new_chunks.values() {
                        chunks_stream.push(async move {
                            let (_res,) = self
                                .canister
                                .upload_chunk(&self.canister_id, chunk)
                                .call_and_wait()
                                .await?;
                            Ok(())
                        })
                    }
                    Box::pin(
                        setup.into_stream()
                            // emit the same number of elements each time for a consistent progress bar, even if some are already uploaded
                            .chain(stream::repeat_with(|| Ok(())).take(to_upload_chunks.len() - new_chunks.len()))
                            .chain(chunks_stream)
                            .chain(
                                async move {
                                    let results = to_upload_chunks_ordered.iter().map(|&(hash, _)| hash).collect();
                                    self.canister
                                        .install_chunked_code(
                                            &self.canister_id,
                                            Sha256::digest(self.wasm).into(),
                                        )
                                        .with_chunk_hashes(results)
                                        .with_raw_arg(arg)
                                        .with_install_mode(self.mode)
                                        .call_and_wait()
                                        .await
                                }
                                .into_stream(),
                            )
                            .chain(
                                async move {
                                    self.canister
                                        .clear_chunk_store(&self.canister_id)
                                        .call_and_wait()
                                        .await
                                }
                                .into_stream(),
                            ),
                    )
                };
            Ok(stream)
        }.await;
        match stream_res {
            Ok(stream) => stream,
            Err(err) => Box::pin(stream::once(async { Err(err) })),
        }
    }
}

/// A builder for an `update_settings` call.
#[derive(Debug)]
pub struct UpdateCanisterBuilder<'agent, 'canister: 'agent> {
    canister: &'canister Canister<'agent>,
    canister_id: Principal,
    controllers: Option<Result<Vec<Principal>, AgentError>>,
    compute_allocation: Option<Result<ComputeAllocation, AgentError>>,
    memory_allocation: Option<Result<MemoryAllocation, AgentError>>,
    freezing_threshold: Option<Result<FreezingThreshold, AgentError>>,
    reserved_cycles_limit: Option<Result<ReservedCyclesLimit, AgentError>>,
}

impl<'agent, 'canister: 'agent> UpdateCanisterBuilder<'agent, 'canister> {
    /// Create an UpdateCanister builder, which is also an AsyncCall implementation.
    pub fn builder(canister: &'canister Canister<'agent>, canister_id: &Principal) -> Self {
        Self {
            canister,
            canister_id: *canister_id,
            controllers: None,
            compute_allocation: None,
            memory_allocation: None,
            freezing_threshold: None,
            reserved_cycles_limit: None,
        }
    }

    /// Pass in an optional controller for the canister. If this is [None],
    /// it will revert the controller to default.
    pub fn with_optional_controller<C, E>(self, controller: Option<C>) -> Self
    where
        E: std::fmt::Display,
        C: TryInto<Principal, Error = E>,
    {
        let controller_to_add: Option<Result<Principal, _>> = controller.map(|ca| {
            ca.try_into()
                .map_err(|e| AgentError::MessageError(format!("{}", e)))
        });
        let controllers: Option<Result<Vec<Principal>, _>> =
            match (controller_to_add, self.controllers) {
                (_, Some(Err(sticky))) => Some(Err(sticky)),
                (Some(Err(e)), _) => Some(Err(e)),
                (None, _) => None,
                (Some(Ok(controller)), Some(Ok(controllers))) => {
                    let mut controllers = controllers;
                    controllers.push(controller);
                    Some(Ok(controllers))
                }
                (Some(Ok(controller)), None) => Some(Ok(vec![controller])),
            };

        Self {
            controllers,
            ..self
        }
    }

    /// Pass in a designated controller for the canister.
    pub fn with_controller<C, E>(self, controller: C) -> Self
    where
        E: std::fmt::Display,
        C: TryInto<Principal, Error = E>,
    {
        self.with_optional_controller(Some(controller))
    }

    /// Pass in a compute allocation optional value for the canister. If this is [None],
    /// it will revert the compute allocation to default.
    pub fn with_optional_compute_allocation<C, E>(self, compute_allocation: Option<C>) -> Self
    where
        E: std::fmt::Display,
        C: TryInto<ComputeAllocation, Error = E>,
    {
        Self {
            compute_allocation: compute_allocation.map(|ca| {
                ca.try_into()
                    .map_err(|e| AgentError::MessageError(format!("{}", e)))
            }),
            ..self
        }
    }

    /// Pass in a compute allocation value for the canister.
    pub fn with_compute_allocation<C, E>(self, compute_allocation: C) -> Self
    where
        E: std::fmt::Display,
        C: TryInto<ComputeAllocation, Error = E>,
    {
        self.with_optional_compute_allocation(Some(compute_allocation))
    }

    /// Pass in a memory allocation optional value for the canister. If this is [None],
    /// it will revert the memory allocation to default.
    pub fn with_optional_memory_allocation<E, C>(self, memory_allocation: Option<C>) -> Self
    where
        E: std::fmt::Display,
        C: TryInto<MemoryAllocation, Error = E>,
    {
        Self {
            memory_allocation: memory_allocation.map(|ma| {
                ma.try_into()
                    .map_err(|e| AgentError::MessageError(format!("{}", e)))
            }),
            ..self
        }
    }

    /// Pass in a memory allocation value for the canister.
    pub fn with_memory_allocation<C, E>(self, memory_allocation: C) -> Self
    where
        E: std::fmt::Display,
        C: TryInto<MemoryAllocation, Error = E>,
    {
        self.with_optional_memory_allocation(Some(memory_allocation))
    }

    /// Pass in a freezing threshold optional value for the canister. If this is [None],
    /// it will revert the freezing threshold to default.
    pub fn with_optional_freezing_threshold<E, C>(self, freezing_threshold: Option<C>) -> Self
    where
        E: std::fmt::Display,
        C: TryInto<FreezingThreshold, Error = E>,
    {
        Self {
            freezing_threshold: freezing_threshold.map(|ma| {
                ma.try_into()
                    .map_err(|e| AgentError::MessageError(format!("{}", e)))
            }),
            ..self
        }
    }

    /// Pass in a freezing threshold value for the canister.
    pub fn with_freezing_threshold<C, E>(self, freezing_threshold: C) -> Self
    where
        E: std::fmt::Display,
        C: TryInto<FreezingThreshold, Error = E>,
    {
        self.with_optional_freezing_threshold(Some(freezing_threshold))
    }

    /// Pass in a reserved cycles limit value for the canister.
    pub fn with_reserved_cycles_limit<C, E>(self, limit: C) -> Self
    where
        E: std::fmt::Display,
        C: TryInto<ReservedCyclesLimit, Error = E>,
    {
        self.with_optional_reserved_cycles_limit(Some(limit))
    }

    /// Pass in a reserved cycles limit optional value for the canister.
    /// If this is [None], leaves the reserved cycles limit unchanged.
    pub fn with_optional_reserved_cycles_limit<E, C>(self, limit: Option<C>) -> Self
    where
        E: std::fmt::Display,
        C: TryInto<ReservedCyclesLimit, Error = E>,
    {
        Self {
            reserved_cycles_limit: limit.map(|ma| {
                ma.try_into()
                    .map_err(|e| AgentError::MessageError(format!("{}", e)))
            }),
            ..self
        }
    }

    /// Create an [AsyncCall] implementation that, when called, will update a
    /// canisters settings.
    pub fn build(self) -> Result<impl 'agent + AsyncCall<()>, AgentError> {
        #[derive(CandidType)]
        struct In {
            canister_id: Principal,
            settings: CanisterSettings,
        }

        let controllers = match self.controllers {
            Some(Err(x)) => return Err(AgentError::MessageError(format!("{}", x))),
            Some(Ok(x)) => Some(x),
            None => None,
        };
        let compute_allocation = match self.compute_allocation {
            Some(Err(x)) => return Err(AgentError::MessageError(format!("{}", x))),
            Some(Ok(x)) => Some(Nat::from(u8::from(x))),
            None => None,
        };
        let memory_allocation = match self.memory_allocation {
            Some(Err(x)) => return Err(AgentError::MessageError(format!("{}", x))),
            Some(Ok(x)) => Some(Nat::from(u64::from(x))),
            None => None,
        };
        let freezing_threshold = match self.freezing_threshold {
            Some(Err(x)) => return Err(AgentError::MessageError(format!("{}", x))),
            Some(Ok(x)) => Some(Nat::from(u64::from(x))),
            None => None,
        };
        let reserved_cycles_limit = match self.reserved_cycles_limit {
            Some(Err(x)) => return Err(AgentError::MessageError(format!("{}", x))),
            Some(Ok(x)) => Some(Nat::from(u128::from(x))),
            None => None,
        };

        Ok(self
            .canister
            .update(MgmtMethod::UpdateSettings.as_ref())
            .with_arg(In {
                canister_id: self.canister_id,
                settings: CanisterSettings {
                    controllers,
                    compute_allocation,
                    memory_allocation,
                    freezing_threshold,
                    reserved_cycles_limit,
                },
            })
            .with_effective_canister_id(self.canister_id)
            .build())
    }

    /// Make a call. This is equivalent to the [AsyncCall::call].
    pub async fn call(self) -> Result<RequestId, AgentError> {
        self.build()?.call().await
    }

    /// Make a call. This is equivalent to the [AsyncCall::call_and_wait].
    pub async fn call_and_wait(self) -> Result<(), AgentError> {
        self.build()?.call_and_wait().await
    }
}

#[cfg_attr(target_family = "wasm", async_trait(?Send))]
#[cfg_attr(not(target_family = "wasm"), async_trait)]
impl<'agent, 'canister: 'agent> AsyncCall<()> for UpdateCanisterBuilder<'agent, 'canister> {
    async fn call(self) -> Result<RequestId, AgentError> {
        self.build()?.call().await
    }

    async fn call_and_wait(self) -> Result<(), AgentError> {
        self.build()?.call_and_wait().await
    }
}

#[cfg(not(target_family = "wasm"))]
type BoxStream<'a, T> = Pin<Box<dyn Stream<Item = T> + Send + 'a>>;
#[cfg(target_family = "wasm")]
type BoxStream<'a, T> = Pin<Box<dyn Stream<Item = T> + 'a>>;<|MERGE_RESOLUTION|>--- conflicted
+++ resolved
@@ -379,7 +379,7 @@
 
 #[derive(Debug, Copy, Clone, CandidType, Deserialize, Eq, PartialEq)]
 /// Upgrade options.
-pub struct UpgradeOptions {
+pub struct CanisterUpgradeOptions {
     /// Skip pre-upgrade hook. Only for exceptional cases, see the IC documentation. Not useful for Motoko.
     pub skip_pre_upgrade: Option<bool>,
     /// Enhanced orthogonal persistence for Motoko. Not used by other CDKs.
@@ -399,14 +399,7 @@
     Reinstall,
     /// Upgrade the canister with this module and some options.
     #[serde(rename = "upgrade")]
-<<<<<<< HEAD
-    Upgrade(Option<UpgradeOptions>),
-=======
-    Upgrade {
-        /// If true, skip a canister's `#[pre_upgrade]` function.
-        skip_pre_upgrade: Option<bool>,
-    },
->>>>>>> 2ba47698
+    Upgrade(Option<CanisterUpgradeOptions>),
 }
 
 /// A prepared call to `install_code`.
@@ -431,13 +424,7 @@
         match s {
             "install" => Ok(InstallMode::Install),
             "reinstall" => Ok(InstallMode::Reinstall),
-<<<<<<< HEAD
             "upgrade" => Ok(InstallMode::Upgrade(None)),
-=======
-            "upgrade" => Ok(InstallMode::Upgrade {
-                skip_pre_upgrade: Some(false),
-            }),
->>>>>>> 2ba47698
             &_ => Err(format!("Invalid install mode: {}", s)),
         }
     }
