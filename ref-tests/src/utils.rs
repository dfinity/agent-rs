use ic_agent::export::reqwest::Url;
use ic_agent::identity::{Prime256v1Identity, Secp256k1Identity};
use ic_agent::{export::Principal, identity::BasicIdentity, Agent, Identity};
use ic_identity_hsm::HardwareIdentity;
use ic_utils::interfaces::{management_canister::builders::MemoryAllocation, ManagementCanister};
use pocket_ic::nonblocking::PocketIc;
use pocket_ic::PocketIcBuilder;
use std::time::Duration;
use std::{convert::TryFrom, error::Error};

const HSM_PKCS11_LIBRARY_PATH: &str = "HSM_PKCS11_LIBRARY_PATH";
const HSM_SLOT_INDEX: &str = "HSM_SLOT_INDEX";
const HSM_KEY_ID: &str = "HSM_KEY_ID";
const HSM_PIN: &str = "HSM_PIN";

pub async fn get_effective_canister_id(pic: &PocketIc) -> Principal {
    pocket_ic::nonblocking::get_default_effective_canister_id(get_pic_url(pic).to_string())
        .await
        .unwrap()
}

pub fn create_identity() -> Result<Box<dyn Identity>, String> {
    if std::env::var(HSM_PKCS11_LIBRARY_PATH).is_ok() {
        create_hsm_identity().map(|x| Box::new(x) as _)
    } else {
        Ok(Box::new(create_basic_identity()))
    }
}

fn expect_env_var(name: &str) -> Result<String, String> {
    std::env::var(name).map_err(|_| format!("Need to specify the {} environment variable", name))
}

pub fn create_hsm_identity() -> Result<HardwareIdentity, String> {
    let path = expect_env_var(HSM_PKCS11_LIBRARY_PATH)?;
    let slot_index = expect_env_var(HSM_SLOT_INDEX)?
        .parse::<usize>()
        .map_err(|e| format!("Unable to parse {} value: {}", HSM_SLOT_INDEX, e))?;
    let key = expect_env_var(HSM_KEY_ID)?;
    let id = HardwareIdentity::new(path, slot_index, &key, get_hsm_pin)
        .map_err(|e| format!("Unable to create hw identity: {}", e))?;
    Ok(id)
}

fn get_hsm_pin() -> Result<String, String> {
    expect_env_var(HSM_PIN)
}

// The SoftHSM library doesn't like to have two contexts created/initialized at once.
// Trying to create two HardwareIdentity instances at the same time results in this error:
//    Unable to create hw identity: PKCS#11: CKR_CRYPTOKI_ALREADY_INITIALIZED (0x191)
//
// To avoid this, we use a basic identity for any second identity in tests.
//
// A shared container of Ctx objects might be possible instead, but my rust-fu is inadequate.
pub fn create_basic_identity() -> BasicIdentity {
    BasicIdentity::from_raw_key(&ic_ed25519::PrivateKey::generate().serialize_raw())
}

/// Create a secp256k1identity, which unfortunately will always be the same one
/// (So can only use one per test)
pub fn create_secp256k1_identity() -> Result<Secp256k1Identity, String> {
    // generated from the the following commands:
    // $ openssl ecparam -name secp256k1 -genkey -noout -out identity.pem
    // $ cat identity.pem
    let identity_file = "
-----BEGIN EC PRIVATE KEY-----
MHQCAQEEIJb2C89BvmJERgnT/vJLKpdHZb/hqTiC8EY2QtBRWZScoAcGBSuBBAAK
oUQDQgAEDMl7g3vGKLsiLDA3fBRxDE9ZkM3GezZFa5HlKM/gYzNZfU3w8Tijjd73
yeMC60IsMNxDjLqElV7+T7dkb5Ki7Q==
-----END EC PRIVATE KEY-----";

    let identity = Secp256k1Identity::from_pem(identity_file.as_bytes())
        .expect("Cannot create secp256k1 identity from PEM file.");
    Ok(identity)
}

pub fn create_prime256v1_identity() -> Result<Prime256v1Identity, String> {
    // generated from the following command:
    // $ openssl ecparam -name prime256v1 -genkey -noout -out identity.pem
    // $ cat identity.pem
    let identity_file = "\
-----BEGIN EC PRIVATE KEY-----
MHcCAQEEIL1ybmbwx+uKYsscOZcv71MmKhrNqfPP0ke1unET5AY4oAoGCCqGSM49
AwEHoUQDQgAEUbbZV4NerZTPWfbQ749/GNLu8TaH8BUS/I7/+ipsu+MPywfnBFIZ
Sks4xGbA/ZbazsrMl4v446U5UIVxCGGaKw==
-----END EC PRIVATE KEY-----";

    let identity = Prime256v1Identity::from_pem(identity_file.as_bytes())
        .expect("Cannot create prime256v1 identity from PEM file.");
    Ok(identity)
}

pub async fn create_agent(
    pic: &PocketIc,
    identity: impl Identity + 'static,
) -> Result<Agent, String> {
    let url = get_pic_url(pic);
    let agent = Agent::builder()
        .with_url(url)
        .with_identity(identity)
        .with_max_polling_time(Duration::from_secs(15))
        .build()
        .map_err(|e| format!("{:?}", e))?;
    agent.fetch_root_key().await.unwrap();
    Ok(agent)
}

pub async fn with_agent<F, R>(f: F) -> R
where
    F: AsyncFnOnce(&PocketIc, Agent) -> Result<R, Box<dyn Error>>,
{
    let agent_identity = create_identity().expect("Could not create an identity.");
    with_agent_as(agent_identity, f).await
}

pub async fn with_agent_as<I, F, R>(agent_identity: I, f: F) -> R
where
    I: Identity + 'static,
    F: AsyncFnOnce(&PocketIc, Agent) -> Result<R, Box<dyn Error>>,
{
    with_pic(async move |pic| {
        let agent = create_agent(pic, agent_identity)
            .await
            .expect("Could not create an agent.");
        f(pic, agent).await
    })
    .await
}

<<<<<<< HEAD
pub async fn with_pic<F, R>(f: F) -> R
where
    F: AsyncFnOnce(&PocketIc) -> Result<R, Box<dyn Error>>,
{
    let pic = PocketIcBuilder::new()
        .with_nns_subnet()
        .with_application_subnet()
        .with_auto_progress()
        .build_async()
        .await;
    match f(&pic).await {
        Ok(r) => r,
        Err(e) => panic!("{:?}", e),
    }
}

pub fn get_pic_url(pic: &PocketIc) -> Url {
    pic.get_server_url()
        .join(&format!("instances/{}/", pic.instance_id))
        .unwrap()
}

=======
fn check_assets_uptodate() -> bool {
    let repo_dir = std::fs::canonicalize(format!("{}/..", env!("CARGO_MANIFEST_DIR"))).unwrap();
    let assets_dir = repo_dir.join("ref-tests/assets");
    let checked_paths = [
        ".",
        "pocket-ic",
        "cycles-wallet.wasm",
        "universal-canister.wasm.gz",
    ]
    .map(|p| assets_dir.join(p));
    for path in &checked_paths {
        if !path.exists() {
            return false;
        }
    }
    let last_asset_update = repo_dir
        .join("scripts/download_reftest_assets.sh")
        .metadata()
        .expect("failed to get metadata for update script")
        .modified()
        .expect("failed to get modification time for update script");
    for path in &checked_paths {
        let metadata = path
            .metadata()
            .expect("failed to get metadata for asset file");
        let modified = metadata
            .modified()
            .expect("failed to get modification time for asset file");
        if modified < last_asset_update {
            return false;
        }
    }
    true
}

pub async fn with_pic<F, R>(f: F) -> R
where
    F: AsyncFnOnce(&PocketIc) -> Result<R, Box<dyn Error>>,
{
    if !check_assets_uptodate() {
        panic!("Test assets are out of date. Please run `scripts/download_reftest_assets.sh` to update them.");
    }
    let pic = PocketIcBuilder::new()
        .with_server_binary(format!("{}/assets/pocket-ic", env!("CARGO_MANIFEST_DIR")).into())
        .with_nns_subnet()
        .with_application_subnet()
        .with_auto_progress()
        .build_async()
        .await;
    match f(&pic).await {
        Ok(r) => r,
        Err(e) => panic!("{:?}", e),
    }
}

pub fn get_pic_url(pic: &PocketIc) -> Url {
    pic.get_server_url()
        .join(&format!("instances/{}/", pic.instance_id))
        .unwrap()
}

>>>>>>> 467974a0
pub async fn create_universal_canister(
    pic: &PocketIc,
    agent: &Agent,
) -> Result<Principal, Box<dyn Error>> {
<<<<<<< HEAD
    let canister_wasm = include_bytes!(concat!(
        env!("CARGO_MANIFEST_DIR"),
        "/canisters/universal-canister.wasm.gz"
    ));
=======
    let canister_wasm = std::fs::read(format!(
        "{}/assets/universal-canister.wasm.gz",
        env!("CARGO_MANIFEST_DIR")
    ))
    .unwrap();
>>>>>>> 467974a0

    let ic00 = ManagementCanister::create(agent);

    let (canister_id,) = ic00
        .create_canister()
        .as_provisional_create_with_amount(None)
        .with_effective_canister_id(get_effective_canister_id(pic).await)
        .call_and_wait()
        .await?;

<<<<<<< HEAD
    ic00.install_code(&canister_id, canister_wasm)
=======
    ic00.install(&canister_id, &canister_wasm)
>>>>>>> 467974a0
        .with_raw_arg(vec![])
        .call_and_wait()
        .await?;

    Ok(canister_id)
}

<<<<<<< HEAD
pub fn get_wallet_wasm() -> &'static [u8] {
    include_bytes!(concat!(
        env!("CARGO_MANIFEST_DIR"),
        "/canisters/cycles-wallet.wasm"
    ))
=======
pub fn get_wallet_wasm() -> Vec<u8> {
    std::fs::read(format!(
        "{}/assets/cycles-wallet.wasm",
        env!("CARGO_MANIFEST_DIR")
    ))
    .unwrap()
>>>>>>> 467974a0
}

pub async fn create_wallet_canister(
    pic: &PocketIc,
    agent: &Agent,
    cycles: Option<u128>,
) -> Result<Principal, Box<dyn Error>> {
    let canister_wasm = get_wallet_wasm();

    let ic00 = ManagementCanister::create(agent);

    let (canister_id,) = ic00
        .create_canister()
        .as_provisional_create_with_amount(cycles)
        .with_effective_canister_id(get_effective_canister_id(pic).await)
        .with_memory_allocation(
            MemoryAllocation::try_from(8000000000_u64)
                .expect("Memory allocation must be between 0 and 2^48 (i.e 256TB), inclusively."),
        )
        .call_and_wait()
        .await?;

<<<<<<< HEAD
    ic00.install_code(&canister_id, canister_wasm)
=======
    ic00.install(&canister_id, &canister_wasm)
>>>>>>> 467974a0
        .with_raw_arg(vec![])
        .call_and_wait()
        .await?;

    Ok(canister_id)
}

pub async fn with_universal_canister<F, R>(f: F) -> R
where
    F: AsyncFnOnce(&PocketIc, Agent, Principal) -> Result<R, Box<dyn Error>>,
{
    with_agent(async move |pic, agent| {
        let canister_id = create_universal_canister(pic, &agent).await?;
        f(pic, agent, canister_id).await
    })
    .await
}

pub async fn with_universal_canister_as<I, F, R>(identity: I, f: F) -> R
where
    I: Identity + 'static,
    F: AsyncFnOnce(&PocketIc, Agent, Principal) -> Result<R, Box<dyn Error>>,
{
    with_agent_as(identity, async move |pic, agent| {
        let canister_id = create_universal_canister(pic, &agent).await?;
        f(pic, agent, canister_id).await
    })
    .await
}

pub async fn with_wallet_canister<F, R>(cycles: Option<u128>, f: F) -> R
where
    F: AsyncFnOnce(&PocketIc, Agent, Principal) -> Result<R, Box<dyn Error>>,
{
    with_agent(async move |pic, agent| {
        let canister_id = create_wallet_canister(pic, &agent, cycles).await?;
        f(pic, agent, canister_id).await
    })
    .await
}<|MERGE_RESOLUTION|>--- conflicted
+++ resolved
@@ -128,30 +128,6 @@
     .await
 }
 
-<<<<<<< HEAD
-pub async fn with_pic<F, R>(f: F) -> R
-where
-    F: AsyncFnOnce(&PocketIc) -> Result<R, Box<dyn Error>>,
-{
-    let pic = PocketIcBuilder::new()
-        .with_nns_subnet()
-        .with_application_subnet()
-        .with_auto_progress()
-        .build_async()
-        .await;
-    match f(&pic).await {
-        Ok(r) => r,
-        Err(e) => panic!("{:?}", e),
-    }
-}
-
-pub fn get_pic_url(pic: &PocketIc) -> Url {
-    pic.get_server_url()
-        .join(&format!("instances/{}/", pic.instance_id))
-        .unwrap()
-}
-
-=======
 fn check_assets_uptodate() -> bool {
     let repo_dir = std::fs::canonicalize(format!("{}/..", env!("CARGO_MANIFEST_DIR"))).unwrap();
     let assets_dir = repo_dir.join("ref-tests/assets");
@@ -213,23 +189,15 @@
         .unwrap()
 }
 
->>>>>>> 467974a0
 pub async fn create_universal_canister(
     pic: &PocketIc,
     agent: &Agent,
 ) -> Result<Principal, Box<dyn Error>> {
-<<<<<<< HEAD
-    let canister_wasm = include_bytes!(concat!(
-        env!("CARGO_MANIFEST_DIR"),
-        "/canisters/universal-canister.wasm.gz"
-    ));
-=======
     let canister_wasm = std::fs::read(format!(
         "{}/assets/universal-canister.wasm.gz",
         env!("CARGO_MANIFEST_DIR")
     ))
     .unwrap();
->>>>>>> 467974a0
 
     let ic00 = ManagementCanister::create(agent);
 
@@ -240,11 +208,7 @@
         .call_and_wait()
         .await?;
 
-<<<<<<< HEAD
-    ic00.install_code(&canister_id, canister_wasm)
-=======
     ic00.install(&canister_id, &canister_wasm)
->>>>>>> 467974a0
         .with_raw_arg(vec![])
         .call_and_wait()
         .await?;
@@ -252,20 +216,12 @@
     Ok(canister_id)
 }
 
-<<<<<<< HEAD
-pub fn get_wallet_wasm() -> &'static [u8] {
-    include_bytes!(concat!(
-        env!("CARGO_MANIFEST_DIR"),
-        "/canisters/cycles-wallet.wasm"
-    ))
-=======
 pub fn get_wallet_wasm() -> Vec<u8> {
     std::fs::read(format!(
         "{}/assets/cycles-wallet.wasm",
         env!("CARGO_MANIFEST_DIR")
     ))
     .unwrap()
->>>>>>> 467974a0
 }
 
 pub async fn create_wallet_canister(
@@ -288,11 +244,7 @@
         .call_and_wait()
         .await?;
 
-<<<<<<< HEAD
-    ic00.install_code(&canister_id, canister_wasm)
-=======
     ic00.install(&canister_id, &canister_wasm)
->>>>>>> 467974a0
         .with_raw_arg(vec![])
         .call_and_wait()
         .await?;
