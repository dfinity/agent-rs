//! In this file, please mark all tests that require a running ic-ref as ignored.
//!
//! These tests are a Rust-like version using the Agent to cover the same tests
//! as the IC Ref repo itself.
//!
//! The tests can be found in the Spec.hs file in the IC Ref repo.
//!   https://github.com/dfinity/ic-hs/blob/master/src/IC/Test/Spec.hs
//!
//! Try to keep these tests as close to 1-to-1 to the IC Ref test use cases. For
//! every spec in the IC Ref tests, there should be a matching spec here. Some
//! tests (like invalid CBOR or special Headers) might not be translatable, in
//! which case they should still be added here but do nothing (just keep the
//! use case being tested).
use ref_tests::{universal_canister, with_agent};

#[ignore]
#[test]
fn status_endpoint() {
    with_agent(|agent| async move {
        agent.status().await?;
        Ok(())
    })
}

mod management_canister {
    use candid::CandidType;
    use ic_agent::{
        agent::{RejectCode, RejectResponse},
        export::Principal,
        AgentError, Identity,
    };
    use ic_utils::{
        call::AsyncCall,
        interfaces::{
            management_canister::{
                builders::{CanisterSettings, InstallMode},
                CanisterStatus, StatusCallResult,
            },
            wallet::CreateResult,
            ManagementCanister, WalletCanister,
        },
        Argument,
    };
    use ref_tests::{
        create_agent, create_basic_identity, create_prime256v1_identity, create_secp256k1_identity,
        with_agent, with_wallet_canister,
    };
    use ref_tests::{get_effective_canister_id, with_universal_canister};
    use sha2::{Digest, Sha256};
    use std::collections::HashSet;
    use std::convert::TryInto;

    mod create_canister {
        use super::with_agent;
        use ic_agent::{
            agent::{RejectCode, RejectResponse},
            export::Principal,
            AgentError,
        };

        use ic_utils::interfaces::ManagementCanister;
        use ref_tests::get_effective_canister_id;
        use std::str::FromStr;

        #[ignore]
        #[test]
        fn no_id_given() {
            with_agent(|agent| async move {
                let ic00 = ManagementCanister::create(&agent);

                let _ = ic00
                    .create_canister()
                    .as_provisional_create_with_amount(None)
                    .with_effective_canister_id(get_effective_canister_id())
                    .call_and_wait()
                    .await?;

                Ok(())
            })
        }

        #[ignore]
        #[test]
        fn create_canister_necessary() {
            with_agent(|agent| async move {
                let ic00 = ManagementCanister::create(&agent);
                let canister_wasm = b"\0asm\x01\0\0\0".to_vec();

                let result = ic00
                    .install_code(
                        &Principal::from_str("75hes-oqbaa-aaaaa-aaaaa-aaaaa-aaaaa-aaaaa-q")
                            .unwrap(),
                        &canister_wasm,
                    )
                    .call_and_wait()
                    .await;

                assert!(matches!(result,
                    Err(AgentError::ReplicaError(RejectResponse {
                    reject_code: RejectCode::DestinationInvalid,
                    reject_message,
                    error_code: Some(ref error_code)
                })) if reject_message == "Canister 75hes-oqbaa-aaaaa-aaaaa-aaaaa-aaaaa-aaaaa-q not found" &&
                        error_code == "IC0301"));

                Ok(())
            })
        }
    }

    #[ignore]
    #[test]
    fn management() {
        use ref_tests::get_effective_canister_id;
        with_agent(|agent| async move {
            let ic00 = ManagementCanister::create(&agent);

            let (canister_id,) = ic00
                .create_canister()
                .as_provisional_create_with_amount(None)
                .with_effective_canister_id(get_effective_canister_id())
                .call_and_wait()
                .await?;
            let canister_wasm = b"\0asm\x01\0\0\0".to_vec();

            // Install once.
            ic00.install_code(&canister_id, &canister_wasm)
                .with_mode(InstallMode::Install)
                .call_and_wait()
                .await?;

            // Re-install should fail.
            let result = ic00
                .install_code(&canister_id, &canister_wasm)
                .with_mode(InstallMode::Install)
                .call_and_wait()
                .await;

            assert!(matches!(result, Err(AgentError::ReplicaError { .. })));

            // Reinstall should succeed.
            ic00.install_code(&canister_id, &canister_wasm)
                .with_mode(InstallMode::Reinstall)
                .call_and_wait()
                .await?;

            // Each agent has their own identity.
            let other_agent_identity = create_basic_identity()?;
            let other_agent_principal = other_agent_identity.sender()?;
            let other_agent = create_agent(other_agent_identity).await?;
            other_agent.fetch_root_key().await?;
            let other_ic00 = ManagementCanister::create(&other_agent);

            // Reinstall with another agent should fail.
            let result = other_ic00
                .install_code(&canister_id, &canister_wasm)
                .with_mode(InstallMode::Reinstall)
                .call_and_wait()
                .await;
            assert!(matches!(result, Err(AgentError::ReplicaError(..))));

            // Upgrade should succeed.
            ic00.install_code(&canister_id, &canister_wasm)
<<<<<<< HEAD
                .with_mode(InstallMode::Upgrade(None))
=======
                .with_mode(InstallMode::Upgrade {
                    skip_pre_upgrade: None,
                })
>>>>>>> 2ba47698
                .call_and_wait()
                .await?;

            // Upgrade with another agent should fail.
            let result = other_ic00
                .install_code(&canister_id, &canister_wasm)
<<<<<<< HEAD
                .with_mode(InstallMode::Upgrade(None))
=======
                .with_mode(InstallMode::Upgrade {
                    skip_pre_upgrade: None,
                })
>>>>>>> 2ba47698
                .call_and_wait()
                .await;
            assert!(matches!(result, Err(AgentError::ReplicaError(..))));

            // Change controller.
            ic00.update_settings(&canister_id)
                .with_controller(other_agent_principal)
                .call_and_wait()
                .await?;

            // Change controller with wrong controller should fail
            let result = ic00
                .update_settings(&canister_id)
                .with_controller(other_agent_principal)
                .call_and_wait()
                .await;
            assert!(
                matches!(result, Err(AgentError::ReplicaError(RejectResponse{
                reject_code: RejectCode::CanisterError,
                reject_message,
                error_code: Some(ref error_code),
            })) if reject_message == format!("Only controllers of canister {} can call ic00 method update_settings", canister_id) &&
                    error_code == "IC0512")
            );

            // Reinstall as new controller
            other_ic00
                .install_code(&canister_id, &canister_wasm)
                .with_mode(InstallMode::Reinstall)
                .call_and_wait()
                .await?;

            // Reinstall on empty should succeed.
            let (canister_id_2,) = ic00
                .create_canister()
                .as_provisional_create_with_amount(None)
                .with_effective_canister_id(get_effective_canister_id())
                .call_and_wait()
                .await?;

            // Reinstall over empty canister
            ic00.install_code(&canister_id_2, &canister_wasm)
                .with_mode(InstallMode::Reinstall)
                .call_and_wait()
                .await?;

            // Create an empty canister
            let (canister_id_3,) = other_ic00
                .create_canister()
                .as_provisional_create_with_amount(None)
                .with_effective_canister_id(get_effective_canister_id())
                .call_and_wait()
                .await?;

            // Check status for empty canister
            let result = other_ic00
                .canister_status(&canister_id_3)
                .call_and_wait()
                .await?;
            assert_eq!(result.0.status, CanisterStatus::Running);
            assert_eq!(result.0.settings.controllers.len(), 1);
            assert_eq!(result.0.settings.controllers[0], other_agent_principal);
            assert_eq!(result.0.module_hash, None);

            // Install wasm.
            other_ic00
                .install_code(&canister_id_3, &canister_wasm)
                .with_mode(InstallMode::Install)
                .call_and_wait()
                .await?;

            // Check status after installing wasm and validate module_hash
            let result = other_ic00
                .canister_status(&canister_id_3)
                .call_and_wait()
                .await?;
            let sha256_digest = Sha256::digest(&canister_wasm);
            assert_eq!(result.0.module_hash, Some(sha256_digest.to_vec()));

            Ok(())
        })
    }

    #[ignore]
    #[test]
    fn multiple_canisters_aaaaa_aa_but_really_provisional() {
        with_agent(|agent| async move {
            let agent_principal = agent.get_principal()?;
            // Each agent has their own identity.
            let other_agent_identity = create_basic_identity()?;
            let other_agent_principal = other_agent_identity.sender()?;
            let other_agent = create_agent(other_agent_identity).await?;
            other_agent.fetch_root_key().await?;
            let other_ic00 = ManagementCanister::create(&other_agent);

            let secp256k1_identity = create_secp256k1_identity()?;
            let secp256k1_principal = secp256k1_identity.sender()?;
            let secp256k1_agent = create_agent(secp256k1_identity).await?;
            secp256k1_agent.fetch_root_key().await?;
            let secp256k1_ic00 = ManagementCanister::create(&secp256k1_agent);

            let prime256v1_identity = create_prime256v1_identity()?;
            let prime256v1_principal = prime256v1_identity.sender()?;
            let prime256v1_agent = create_agent(prime256v1_identity).await?;
            prime256v1_agent.fetch_root_key().await?;
            let prime256v1_ic00 = ManagementCanister::create(&prime256v1_agent);

            let ic00 = ManagementCanister::create(&agent);

            let (canister_id,) = ic00
                .create_canister()
                .as_provisional_create_with_amount(None) // ok
                .with_effective_canister_id(get_effective_canister_id())
                //.with_canister_id("aaaaa-aa")
                .with_controller(agent_principal)
                .with_controller(other_agent_principal)
                .call_and_wait()
                .await?;

            // Controllers should be able to fetch the canister status.
            let result = ic00.canister_status(&canister_id).call_and_wait().await?;
            assert_eq!(result.0.settings.controllers.len(), 2);
            let actual = result
                .0
                .settings
                .controllers
                .iter()
                .cloned()
                .collect::<HashSet<_>>();
            let expected = vec![agent_principal, other_agent_principal]
                .iter()
                .cloned()
                .collect::<HashSet<_>>();
            assert_eq!(actual, expected);

            let result = other_ic00
                .canister_status(&canister_id)
                .call_and_wait()
                .await?;
            assert_eq!(result.0.settings.controllers.len(), 2);
            let actual = result
                .0
                .settings
                .controllers
                .iter()
                .cloned()
                .collect::<HashSet<_>>();
            let expected = vec![agent_principal, other_agent_principal]
                .iter()
                .cloned()
                .collect::<HashSet<_>>();
            assert_eq!(actual, expected);

            // Set new controller
            ic00.update_settings(&canister_id)
                .with_controller(secp256k1_principal)
                .call_and_wait()
                .await?;

            // Only that controller can get canister status
            let result = ic00.canister_status(&canister_id).call_and_wait().await;
            assert_err_or_reject(
                result,
                vec![RejectCode::DestinationInvalid, RejectCode::CanisterError],
            );
            let result = other_ic00
                .canister_status(&canister_id)
                .call_and_wait()
                .await;
            assert_err_or_reject(
                result,
                vec![RejectCode::DestinationInvalid, RejectCode::CanisterError],
            );

            let result = secp256k1_ic00
                .canister_status(&canister_id)
                .call_and_wait()
                .await?;
            assert_eq!(result.0.settings.controllers.len(), 1);
            assert_eq!(result.0.settings.controllers[0], secp256k1_principal);

            // Only that controller can change the controller again
            let result = ic00
                .update_settings(&canister_id)
                .with_controller(prime256v1_principal)
                .call_and_wait()
                .await;
            assert_err_or_reject(
                result,
                vec![RejectCode::DestinationInvalid, RejectCode::CanisterError],
            );
            let result = other_ic00
                .update_settings(&canister_id)
                .with_controller(prime256v1_principal)
                .call_and_wait()
                .await;
            assert_err_or_reject(
                result,
                vec![RejectCode::DestinationInvalid, RejectCode::CanisterError],
            );

            secp256k1_ic00
                .update_settings(&canister_id)
                .with_controller(prime256v1_principal)
                .call_and_wait()
                .await?;
            let result = secp256k1_ic00
                .canister_status(&canister_id)
                .call_and_wait()
                .await;
            assert_err_or_reject(
                result,
                vec![RejectCode::DestinationInvalid, RejectCode::CanisterError],
            );
            let result = prime256v1_ic00
                .canister_status(&canister_id)
                .call_and_wait()
                .await?;
            assert_eq!(result.0.settings.controllers.len(), 1);
            assert_eq!(result.0.settings.controllers[0], prime256v1_principal);

            Ok(())
        })
    }

    fn assert_err_or_reject<S>(
        result: Result<S, AgentError>,
        allowed_reject_codes: Vec<RejectCode>,
    ) {
        for expected_rc in &allowed_reject_codes {
            if matches!(result,
                Err(AgentError::ReplicaError(RejectResponse {
                reject_code,
                ..
            })) if reject_code == *expected_rc)
            {
                return;
            }
        }

        assert!(
            matches!(result, Err(AgentError::HttpError(_))),
            "expect an HttpError, or a ReplicaError with reject_code in {:?}",
            allowed_reject_codes
        );
    }

    #[ignore]
    #[test]
    fn canister_lifecycle_and_delete() {
        with_agent(|agent| async move {
            let ic00 = ManagementCanister::create(&agent);
            let (canister_id,) = ic00
                .create_canister()
                .as_provisional_create_with_amount(None)
                .with_effective_canister_id(get_effective_canister_id())
                .call_and_wait()
                .await?;
            let canister_wasm = b"\0asm\x01\0\0\0".to_vec();

            // Install once.
            ic00.install_code(&canister_id, &canister_wasm)
                .with_mode(InstallMode::Install)
                .call_and_wait()
                .await?;

            // A newly installed canister should be running
            let result = ic00.canister_status(&canister_id).call_and_wait().await;
            assert_eq!(result?.0.status, CanisterStatus::Running);

            // Stop should succeed.
            ic00.stop_canister(&canister_id).call_and_wait().await?;

            // Canister should be stopped
            let result = ic00.canister_status(&canister_id).call_and_wait().await;
            assert_eq!(result?.0.status, CanisterStatus::Stopped);

            // Another stop is a noop
            ic00.stop_canister(&canister_id).call_and_wait().await?;

            // Can't call update on a stopped canister
            let result = agent.update(&canister_id, "update").call_and_wait().await;
            assert!(
                matches!(
                    &result,
                    Err(AgentError::ReplicaError(RejectResponse {
                        reject_code: RejectCode::CanisterError,
                        reject_message,
                        error_code: Some(error_code),
                    })) if *reject_message == format!("Canister {canister_id} is stopped")
                        && error_code == "IC0508"
                ),
                "wrong error: {result:?}"
            );

            // Can't call query on a stopped canister
            let result = agent.query(&canister_id, "query").with_arg([]).call().await;
            assert!(
                matches!(
                    &result,
                    Err(AgentError::ReplicaError(RejectResponse {
                        reject_code: RejectCode::CanisterError,
                        reject_message,
                        error_code: Some(error_code),
                    })) if *reject_message == format!("IC0508: Canister {canister_id} is stopped and therefore does not have a CallContextManager")
                        && error_code == "IC0508"
                ),
                "wrong error: {result:?}"
            );

            // Upgrade should succeed
            ic00.install_code(&canister_id, &canister_wasm)
<<<<<<< HEAD
                .with_mode(InstallMode::Upgrade(None))
=======
                .with_mode(InstallMode::Upgrade {
                    skip_pre_upgrade: None,
                })
>>>>>>> 2ba47698
                .call_and_wait()
                .await?;

            // Start should succeed.
            ic00.start_canister(&canister_id).call_and_wait().await?;

            // Canister should be running
            let result = ic00.canister_status(&canister_id).call_and_wait().await;
            assert_eq!(result?.0.status, CanisterStatus::Running);

            // Can call update
            let result = agent.update(&canister_id, "update").call_and_wait().await;
            assert!(
                matches!(
                    &result,
                    Err(AgentError::ReplicaError(RejectResponse {
                        reject_code: RejectCode::DestinationInvalid,
                        reject_message,
                        error_code: None,
                    })) if *reject_message == format!("Canister {canister_id} has no update method 'update'")
                ),
                "wrong error: {result:?}"
            );

            // Can call query
            let result = agent.query(&canister_id, "query").with_arg([]).call().await;
            assert!(
                matches!(
                    &result,
                    Err(AgentError::ReplicaError(RejectResponse {
                        reject_code: RejectCode::DestinationInvalid,
                        reject_message,
                        error_code: Some(error_code),
                    })) if *reject_message == format!("IC0302: Canister {} has no query method 'query'", canister_id)
                        && error_code == "IC0302",
                ),
                "wrong error: {result:?}"
            );

            // Another start is a noop
            ic00.start_canister(&canister_id).call_and_wait().await?;

            // Stop should succeed.
            ic00.stop_canister(&canister_id).call_and_wait().await?;

            // Delete a stopped canister succeeds.
            ic00.delete_canister(&canister_id).call_and_wait().await?;

            // Cannot call update
            let result = agent.update(&canister_id, "update").call_and_wait().await;
            assert!(
                matches!(
                    &result,
                    Err(AgentError::ReplicaError(RejectResponse {
                        reject_code: RejectCode::DestinationInvalid,
                        reject_message,
                        error_code: Some(error_code),
                    })) if *reject_message == format!("Canister {} not found", canister_id)
                        && error_code == "IC0301"
                ),
                "wrong error: {result:?}"
            );

            // Cannot call query
            let result = agent.query(&canister_id, "query").with_arg([]).call().await;
            assert!(
                matches!(
                    &result,
                    Err(AgentError::ReplicaError(RejectResponse {
                        reject_code: RejectCode::DestinationInvalid,
                        reject_message,
                        error_code: Some(error_code),
                    })) if *reject_message == format!("IC0301: Canister {} not found", canister_id)
                        && error_code == "IC0301"
                ),
                "wrong error: {result:?}"
            );

            // Cannot query canister status
            let result = ic00.canister_status(&canister_id).call_and_wait().await;
            assert!(
                match &result {
                    Err(AgentError::ReplicaError(RejectResponse {
                        reject_code: RejectCode::DestinationInvalid,
                        reject_message,
                        error_code: Some(error_code),
                    })) if *reject_message == format!("Canister {} not found", canister_id)
                        && error_code == "IC0301" =>
                    {
                        true
                    }
                    Ok((_status_call_result,)) => false,
                    _ => false,
                },
                "wrong error: {result:?}"
            );

            // Delete a deleted canister should fail.
            let result = ic00.delete_canister(&canister_id).call_and_wait().await;
            assert!(
                matches!(
                    &result,
                    Err(AgentError::ReplicaError(RejectResponse{
                        reject_code: RejectCode::DestinationInvalid,
                        reject_message,
                        error_code: Some(error_code),
                    })) if *reject_message == format!("Canister {} not found", canister_id)
                        && error_code == "IC0301"
                ),
                "wrong error: {result:?}"
            );
            Ok(())
        })
    }

    #[ignore]
    #[test]
    fn canister_lifecycle_as_wrong_controller() {
        with_agent(|agent| async move {
            let ic00 = ManagementCanister::create(&agent);
            let (canister_id,) = ic00
                .create_canister()
                .as_provisional_create_with_amount(None)
                .with_effective_canister_id(get_effective_canister_id())
                .call_and_wait()
                .await?;
            let canister_wasm = b"\0asm\x01\0\0\0".to_vec();

            // Install once.
            ic00.install_code(&canister_id, &canister_wasm)
                .with_mode(InstallMode::Install)
                .call_and_wait()
                .await?;

            // Create another agent with different identity.
            let other_agent_identity = create_basic_identity()?;
            let other_agent = create_agent(other_agent_identity).await?;
            other_agent.fetch_root_key().await?;
            let other_ic00 = ManagementCanister::create(&other_agent);

            // Start as a wrong controller should fail.
            let result = other_ic00
                .start_canister(&canister_id)
                .call_and_wait()
                .await;
            assert!(
                matches!(
                    &result,
                    Err(AgentError::ReplicaError(RejectResponse {
                        reject_code: RejectCode::CanisterError,
                        reject_message,
                        error_code: Some(error_code),
                    })) if *reject_message == format!("Only controllers of canister {} can call ic00 method start_canister", canister_id)
                        && error_code == "IC0512"
                ),
                "wrong error: {result:?}"
            );

            // Stop as a wrong controller should fail.
            let result = other_ic00.stop_canister(&canister_id).call_and_wait().await;
            assert!(
                matches!(
                    &result,
                    Err(AgentError::ReplicaError(RejectResponse {
                        reject_code: RejectCode::CanisterError,
                        reject_message,
                        error_code: Some(error_code),
                    })) if *reject_message == format!("Only controllers of canister {} can call ic00 method stop_canister", canister_id)
                        && error_code == "IC0512"
                ),
                "wrong error: {result:?}"
            );

            // Get canister status as a wrong controller should fail.
            let result = other_ic00
                .canister_status(&canister_id)
                .call_and_wait()
                .await;
            assert!(
                matches!(
                    &result,
                    Err(AgentError::ReplicaError(RejectResponse {
                        reject_code: RejectCode::CanisterError,
                        reject_message,
                        error_code: Some(error_code),
                    })) if *reject_message == format!("Only controllers of canister {canister_id} can call ic00 method canister_status")
                        && error_code == "IC0512"
                ),
                "wrong error: {result:?}"
            );

            // Delete as a wrong controller should fail.
            let result = other_ic00
                .delete_canister(&canister_id)
                .call_and_wait()
                .await;
            assert!(
                matches!(
                    &result,
                    Err(AgentError::ReplicaError(RejectResponse {
                        reject_code: RejectCode::CanisterError,
                        reject_message,
                        error_code: Some(error_code),
                    })) if *reject_message == format!("Only controllers of canister {canister_id} can call ic00 method delete_canister")
                        && error_code == "IC0512"
                ),
                "wrong error: {result:?}"
            );

            Ok(())
        })
    }

    #[ignore]
    #[test]
    fn provisional_create_canister_with_cycles() {
        with_wallet_canister(None, |agent, wallet_id| async move {
            let default_canister_balance: u128 = 100_000_000_000_000;

            // empty cycle balance on create
            let wallet = WalletCanister::create(&agent, wallet_id).await?;

            #[derive(CandidType)]
            struct InCreate {
                cycles: u64,
                settings: CanisterSettings,
            }
            let create_args = InCreate {
                cycles: 0_u64,
                settings: CanisterSettings {
                    controllers: None,
                    compute_allocation: None,
                    memory_allocation: None,
                    freezing_threshold: None,
                    reserved_cycles_limit: None,
                },
            };

            let args = Argument::from_candid((create_args,));

            let creation_fee = 8000000000;
            let (create_result,): (CreateResult,) = wallet
                .call(
                    Principal::management_canister(),
                    "create_canister",
                    args,
                    creation_fee,
                )
                .call_and_wait()
                .await?;
            let canister_id = create_result.canister_id;

            #[derive(CandidType)]
            struct In {
                canister_id: Principal,
            }
            let status_args = In { canister_id };
            let args = Argument::from_candid((status_args,));

            let (result,): (StatusCallResult,) = wallet
                .call(Principal::management_canister(), "canister_status", args, 0)
                .call_and_wait()
                .await?;

            assert!(
                result.cycles > 0_u64 && result.cycles < creation_fee,
                "expected 0..{creation_fee}, got {}",
                result.cycles
            );

            let ic00 = ManagementCanister::create(&agent);
            // cycle balance is default_canister_balance when creating with
            // provisional_create_canister_with_cycles(None)
            let (canister_id_1,) = ic00
                .create_canister()
                .as_provisional_create_with_amount(None)
                .with_effective_canister_id(get_effective_canister_id())
                .call_and_wait()
                .await?;
            let result = ic00.canister_status(&canister_id_1).call_and_wait().await?;
            // assume some cycles are already burned
            let cycles: i128 = result.0.cycles.0.try_into().unwrap();
            let burned = default_canister_balance as i128 - cycles;
            assert!(burned > 0 && burned < 100_000_000);

            // cycle balance should be amount specified to
            // provisional_create_canister_with_cycles call
            let amount: u128 = 1 << 40; // 1099511627776
            let (canister_id_2,) = ic00
                .create_canister()
                .as_provisional_create_with_amount(Some(amount))
                .with_effective_canister_id(get_effective_canister_id())
                .call_and_wait()
                .await?;
            let result = ic00.canister_status(&canister_id_2).call_and_wait().await?;
            let cycles: i128 = result.0.cycles.0.try_into().unwrap();
            let burned = amount as i128 - cycles;
            assert!(
                burned > 0 && burned < 100_000_000,
                "expected 0..100_000_000, got {burned}"
            );

            Ok(())
        })
    }

    #[ignore]
    #[test]
    fn randomness() {
        with_wallet_canister(None, |agent, wallet_id| async move {
            let wallet = WalletCanister::create(&agent, wallet_id).await?;
            let (rand_1,): (Vec<u8>,) = wallet
                .call(
                    Principal::management_canister(),
                    "raw_rand",
                    Argument::default(),
                    0,
                )
                .call_and_wait()
                .await?;
            let (rand_2,): (Vec<u8>,) = wallet
                .call(
                    Principal::management_canister(),
                    "raw_rand",
                    Argument::default(),
                    0,
                )
                .call_and_wait()
                .await?;
            let (rand_3,): (Vec<u8>,) = wallet
                .call(
                    Principal::management_canister(),
                    "raw_rand",
                    Argument::default(),
                    0,
                )
                .call_and_wait()
                .await?;

            assert_eq!(rand_1.len(), 32);
            assert_eq!(rand_2.len(), 32);
            assert_eq!(rand_3.len(), 32);

            assert_ne!(rand_1, rand_2);
            assert_ne!(rand_1, rand_3);
            assert_ne!(rand_2, rand_3);

            Ok(())
        })
    }

    #[ignore]
    #[test]
    fn chunked_wasm() {
        with_agent(|agent| async move {
            let asm = b"\0asm\x01\0\0\0";
            let asm_hash = Sha256::digest(asm).into();
            let mgmt = ManagementCanister::create(&agent);
            let (canister,) = mgmt
                .create_canister()
                .as_provisional_create_with_amount(None)
                .with_effective_canister_id(get_effective_canister_id())
                .call_and_wait()
                .await?;
            let (pt1,) = mgmt
                .upload_chunk(&canister, &asm[0..4])
                .call_and_wait()
                .await?;
            let (pt2,) = mgmt
                .upload_chunk(&canister, &asm[4..8])
                .call_and_wait()
                .await?;
            mgmt.install_chunked_code(&canister, asm_hash)
                .with_chunk_hashes(vec![pt1.hash, pt2.hash])
                .call_and_wait()
                .await?;
            Ok(())
        })
    }

    #[ignore]
    #[test]
    // makes sure that calling fetch_root_key twice by accident does not break
    fn multi_fetch_root_key() {
        with_agent(|agent| async move {
            agent.fetch_root_key().await?;
            agent.fetch_root_key().await?;

            Ok(())
        })
    }

    #[ignore]
    #[test]
    fn subnet_metrics() {
        with_universal_canister(|agent, _| async move {
            let metrics = agent
                .read_state_subnet_metrics(Principal::self_authenticating(&agent.read_root_key()))
                .await?;
            assert!(
                metrics.num_canisters >= 1,
                "expected universal canister in num_canisters"
            );
            Ok(())
        })
    }
}

mod simple_calls {
    use crate::universal_canister::payload;
    use ic_agent::{
        agent::{RejectCode, RejectResponse},
        AgentError,
    };
    use ref_tests::with_universal_canister;

    #[ignore]
    #[test]
    fn call() {
        with_universal_canister(|agent, canister_id| async move {
            let arg = payload().reply_data(b"hello").build();
            let result = agent
                .update(&canister_id, "update")
                .with_arg(arg)
                .call_and_wait()
                .await?;

            assert_eq!(result.as_slice(), b"hello");
            Ok(())
        })
    }

    #[ignore]
    #[test]
    fn query() {
        with_universal_canister(|agent, canister_id| async move {
            let arg = payload().reply_data(b"hello").build();
            let result = agent
                .query(&canister_id, "query")
                .with_arg(arg.clone())
                .call()
                .await?;

            assert_eq!(result, b"hello");

            let result = agent
                .query(&canister_id, "query")
                .with_arg(arg)
                .with_nonce_generation()
                .call()
                .await?;

            assert_eq!(result, b"hello");
            Ok(())
        })
    }

    #[ignore]
    #[test]
    fn non_existant_call() {
        with_universal_canister(|agent, canister_id| async move {
            let arg = payload().reply_data(b"hello").build();
            let result = agent
                .update(&canister_id, "non_existent_method")
                .with_arg(arg)
                .call_and_wait()
                .await;

            assert!(
                matches!(
                    &result,
                    Err(AgentError::ReplicaError(RejectResponse {
                        reject_code: RejectCode::DestinationInvalid,
                        ..
                    })),
                ),
                "wrong error: {result:?}"
            );
            Ok(())
        })
    }

    #[ignore]
    #[test]
    fn non_existant_query() {
        with_universal_canister(|agent, canister_id| async move {
            let arg = payload().reply_data(b"hello").build();
            let result = agent
                .query(&canister_id, "non_existent_method")
                .with_arg(arg)
                .call()
                .await;

            assert!(
                matches!(
                    &result,
                    Err(AgentError::ReplicaError(RejectResponse {
                        reject_code: RejectCode::DestinationInvalid,
                        ..
                    }))
                ),
                "wrong error: {result:?}"
            );
            Ok(())
        })
    }
}

mod extras {
    use candid::Nat;
    use ic_agent::{
        agent::{RejectCode, RejectResponse},
        export::Principal,
        AgentError,
    };
    use ic_utils::{
        call::AsyncCall,
        interfaces::{management_canister::builders::ComputeAllocation, ManagementCanister},
    };
    use ref_tests::get_effective_canister_id;
    use ref_tests::with_agent;

    #[ignore]
    #[test]
    fn valid_allocations() {
        with_agent(|agent| async move {
            let ic00 = ManagementCanister::create(&agent);

            let (canister_id,) = ic00
                .create_canister()
                .as_provisional_create_with_amount(Some(20_000_000_000_000_u128))
                .with_effective_canister_id(get_effective_canister_id())
                .with_compute_allocation(1_u64)
                .with_memory_allocation(1024 * 1024_u64)
                .with_freezing_threshold(1_000_000_u64)
                .with_reserved_cycles_limit(2_500_800_000_000u128)
                .call_and_wait()
                .await?;

            let result = ic00.canister_status(&canister_id).call_and_wait().await?;
            assert_eq!(result.0.settings.compute_allocation, Nat::from(1_u64));
            assert_eq!(
                result.0.settings.memory_allocation,
                Nat::from(1024 * 1024_u64)
            );
            assert_eq!(
                result.0.settings.freezing_threshold,
                Nat::from(1_000_000_u64)
            );
            assert_eq!(
                result.0.settings.reserved_cycles_limit,
                Some(Nat::from(2_500_800_000_000u128))
            );

            Ok(())
        })
    }

    #[ignore]
    #[test]
    fn memory_allocation() {
        with_agent(|agent| async move {
            let ic00 = ManagementCanister::create(&agent);
            // Prevent creating with over 1 << 48. This does not contact the server.
            let result = ic00
                .create_canister()
                .as_provisional_create_with_amount(None)
                .with_effective_canister_id(get_effective_canister_id())
                .with_memory_allocation(1u64 << 50)
                .call_and_wait()
                .await;
            assert!(
                result.is_err(),
                "unexpected successful response: {result:?}"
            );

            let (_,) = ic00
                .create_canister()
                .as_provisional_create_with_amount(None)
                .with_effective_canister_id(get_effective_canister_id())
                .with_memory_allocation(10 * 1024 * 1024u64)
                .call_and_wait()
                .await?;

            Ok(())
        })
    }

    #[ignore]
    #[test]
    fn compute_allocation() {
        use std::convert::TryFrom;

        with_agent(|agent| async move {
            let ic00 = ManagementCanister::create(&agent);
            let ca = ComputeAllocation::try_from(10).unwrap();

            let (_,) = ic00
                .create_canister()
                .as_provisional_create_with_amount(None)
                .with_effective_canister_id(get_effective_canister_id())
                .with_compute_allocation(ca)
                .call_and_wait()
                .await?;

            Ok(())
        })
    }

    #[ignore]
    #[test]
    fn freezing_threshold() {
        with_agent(|agent| async move {
            let ic00 = ManagementCanister::create(&agent);
            let result = ic00
                .create_canister()
                .as_provisional_create_with_amount(None)
                .with_effective_canister_id(get_effective_canister_id())
                .with_freezing_threshold(2u128.pow(70))
                .call_and_wait()
                .await;
            assert!(
                result.is_err(),
                "unexpected successful response: {result:?}"
            );

            Ok(())
        })
    }

    #[ignore]
    #[test]
    fn create_with_reserved_cycles_limit() {
        with_agent(|agent| async move {
            let ic00 = ManagementCanister::create(&agent);

            let (canister_id,) = ic00
                .create_canister()
                .as_provisional_create_with_amount(None)
                .with_effective_canister_id(get_effective_canister_id())
                .with_reserved_cycles_limit(2u128.pow(70))
                .call_and_wait()
                .await
                .unwrap();

            let result = ic00.canister_status(&canister_id).call_and_wait().await?;
            assert_eq!(
                result.0.settings.reserved_cycles_limit,
                Some(Nat::from(2u128.pow(70)))
            );

            Ok(())
        })
    }

    #[ignore]
    #[test]
    fn update_reserved_cycles_limit() {
        with_agent(|agent| async move {
            let ic00 = ManagementCanister::create(&agent);

            let (canister_id,) = ic00
                .create_canister()
                .as_provisional_create_with_amount(Some(20_000_000_000_000_u128))
                .with_effective_canister_id(get_effective_canister_id())
                .with_reserved_cycles_limit(2_500_800_000_000u128)
                .call_and_wait()
                .await?;

            let result = ic00.canister_status(&canister_id).call_and_wait().await?;
            assert_eq!(
                result.0.settings.reserved_cycles_limit,
                Some(Nat::from(2_500_800_000_000u128))
            );

            ic00.update_settings(&canister_id)
                .with_reserved_cycles_limit(3_400_200_000_000u128)
                .call_and_wait()
                .await?;

            let result = ic00.canister_status(&canister_id).call_and_wait().await?;
            assert_eq!(
                result.0.settings.reserved_cycles_limit,
                Some(Nat::from(3_400_200_000_000u128))
            );

            let no_change: Option<u128> = None;
            ic00.update_settings(&canister_id)
                .with_optional_reserved_cycles_limit(no_change)
                .call_and_wait()
                .await?;

            let result = ic00.canister_status(&canister_id).call_and_wait().await?;
            assert_eq!(
                result.0.settings.reserved_cycles_limit,
                Some(Nat::from(3_400_200_000_000u128))
            );

            Ok(())
        })
    }

    #[ignore]
    #[test]
    fn specified_id() {
        with_agent(|agent| async move {
            let ic00 = ManagementCanister::create(&agent);
            let specified_id = Principal::from_text("iimsn-6yaaa-aaaaa-afiaa-cai").unwrap(); // [42, 0] should be large enough
            assert_eq!(
                ic00.create_canister()
                    .as_provisional_create_with_specified_id(specified_id)
                    .with_effective_canister_id(get_effective_canister_id())
                    .call_and_wait()
                    .await
                    .unwrap()
                    .0,
                specified_id
            );

            // create again with the same id should error
            let result = ic00
                .create_canister()
                .as_provisional_create_with_specified_id(specified_id)
                .with_effective_canister_id(get_effective_canister_id())
                .call_and_wait()
                .await;

            assert!(
                matches!(
                    &result,
                    Err(AgentError::ReplicaError(RejectResponse {
                        reject_code: RejectCode::DestinationInvalid,
                        reject_message,
                        error_code: None,
                    })) if reject_message == "Canister iimsn-6yaaa-aaaaa-afiaa-cai is already installed"
                ),
                "wrong error: {result:?}"
            );

            ic00.stop_canister(&specified_id)
                .call_and_wait()
                .await
                .unwrap();
            ic00.delete_canister(&specified_id)
                .call_and_wait()
                .await
                .unwrap();

            Ok(())
        })
    }
}<|MERGE_RESOLUTION|>--- conflicted
+++ resolved
@@ -161,26 +161,14 @@
 
             // Upgrade should succeed.
             ic00.install_code(&canister_id, &canister_wasm)
-<<<<<<< HEAD
                 .with_mode(InstallMode::Upgrade(None))
-=======
-                .with_mode(InstallMode::Upgrade {
-                    skip_pre_upgrade: None,
-                })
->>>>>>> 2ba47698
                 .call_and_wait()
                 .await?;
 
             // Upgrade with another agent should fail.
             let result = other_ic00
                 .install_code(&canister_id, &canister_wasm)
-<<<<<<< HEAD
                 .with_mode(InstallMode::Upgrade(None))
-=======
-                .with_mode(InstallMode::Upgrade {
-                    skip_pre_upgrade: None,
-                })
->>>>>>> 2ba47698
                 .call_and_wait()
                 .await;
             assert!(matches!(result, Err(AgentError::ReplicaError(..))));
@@ -493,13 +481,7 @@
 
             // Upgrade should succeed
             ic00.install_code(&canister_id, &canister_wasm)
-<<<<<<< HEAD
                 .with_mode(InstallMode::Upgrade(None))
-=======
-                .with_mode(InstallMode::Upgrade {
-                    skip_pre_upgrade: None,
-                })
->>>>>>> 2ba47698
                 .call_and_wait()
                 .await?;
 
