--- conflicted
+++ resolved
@@ -104,21 +104,11 @@
             result,
             Err(AgentError::ReplicaError(RejectResponse {
                 reject_code: RejectCode::DestinationInvalid,
-<<<<<<< HEAD
                 reject_message,
                 error_code: None,
                 ..
             })) if reject_message == "method does not exist: wallet_send"
         ));
-=======
-                reject_message: format!(
-                    "Canister {} has no update method 'wallet_send'",
-                    alice.canister_id()
-                ),
-                error_code: None
-            }))
-        );
->>>>>>> cd24202b
 
         Ok(())
     });
