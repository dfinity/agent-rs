
# Changelog

All notable changes to this project will be documented in this file.

The format is based on [Keep a Changelog](https://keepachangelog.com/en/1.0.0/),
and this project adheres to [Semantic Versioning](https://semver.org/spec/v2.0.0.html).

##  Unreleased

<<<<<<< HEAD
* The `Unknown` lookup of a request_status path in a certificate results in an `AgentError` (the IC returns `Absent` for non-existing paths).
=======
* feat: Added `public_key`, `sign_arbitrary`, `sign_delegation` functions to `Identity`.
* Add `From` trait to coerce `candid::Error` into `ic_agent::AgentError`.
* Add `Agent::set_arc_identity` method to switch identity.
>>>>>>> 728f395b

## [0.26.1] - 2023-08-22

Switched from rustls crate to rustls-webpki fork to address https://rustsec.org/advisories/RUSTSEC-2023-0052

## [0.26.0] - 2023-08-21

Removed the `arc_type` feature requirement for candid, in order to avoid deprecation warnings.  This is a breaking change.  The call and call_and_wait are no longer `async fn` and instead return a Future or BoxFuture.

## [0.25.0] - 2023-07-05

* Breaking Change: builders are now owning-style rather than borrowing-style; with_arg takes an owned Vec rather than a borrowed Vec
* Breaking Change: Identity::sign takes &EnvelopeContent rather than the request ID.
* Bump Candid crate to 0.9.0

## [0.24.0] - 2023-05-19

* fix: Adjust the default polling parameters to provide better UX. Remove the `CouldNotReadRootKey` error and panic on poisoned mutex.
* chore: remove deprecated code and fix style
* Breaking Change: removing the PasswordManager
* Breaking Change: Enum variant `AgentError::ReplicaError` is now a tuple struct containing `RejectResponse`.
* Handling rejected update calls where status code is 200. See IC-1462
* Reject code type is changed from `u64` to enum `RejectCode`.

* Support WASM targets in the browser via `wasm-bindgen`. Feature `wasm-bindgen` required.
* Do not send `certificate_version` on HTTP Update requests
* Update `certificate_version` to `u16` instead of `u128`, fixes an issue where the asset canister always responds with v1 response verification

### ic-certification

* Breaking change: Content and path storage has been changed from a `Cow<[u8]>` to a user-provided `T: AsRef<u8>`, removing the lifetime from various types.

### icx-cert

* Fixed issue where a missing request header caused the canister to not respond with an `ic-certificate` header.

## [0.23.2] - 2023-04-21

* Expose the root key to clients through `read_root_key`

## [0.23.1] - 2023-03-09

* Add `lookup_subtree` method to HashTree & HashTreeNode to allow for subtree lookups.
* Derive `Clone` on `Certificate` and `Delegation` structs.
* Add certificate version to http_request canister interface.
* (ic-utils) Add specified_id in provisional_create_canister_with_cycles.

## [0.23.0] - 2022-12-01

* Remove `garcon` from API. Callers can remove the dependency and any usages of it; all waiting functions no longer take a waiter parameter.
* Create `ic-certification` crate and move HashTree and Certificate types.

## [0.22.0] - 2022-10-17

* Drop `disable_range_check` flag from certificate delegation checking.

## [0.21.0] - 2022-10-03

* Update `candid` to v0.8.0.
* Move `hash_tree` from `ic-types` and no more re-export ic-types.

## [0.20.1] - 2022-09-27

* Set `default-features = false` for `ic-agent` interdependencies to reduce unused nested dependencies.
* Bump `candid` to `0.7.18`.

### ic-asset

* Fixed custom configured HTTP headers - no longer is the header's value wrapped with double quotes.

### ic-agent

* Switched to `ic-verify-bls-signature` crate for verify BLS signatures
* Added new `hyper` transport `HyperReplicaV2Transport`
* Added Agent::set_identity method (#379)
* Updated lookup_request_status method to handle proofs of absent paths in certificates.

### ic-utils

* Make it possible to specify effective canister id in CreateCanisterBuilder

## [0.20.0] - 2022-07-14

### Breaking change: Updated to ic-types 0.4.0

* Remove `PrincipalInner`
  * `Principal` directly holds `len` and `bytes` fields
* `PrincipalError` enum has different set of variants reflecting changes in `from_text` logic.
* `from_text` accepts input containing uppercase letters which results in Err before.
* `from_text` verifies CRC32 check sequence

### ic-asset

Added support configurable inclusion and exclusion of files and directories (including dotfiles and dot directories), done via `.ic-assets.json` config file:
- example of `.ic-assets.json` file format:
  ```
  [
      {
          "match": ".*",
          "cache": {
              "max_age": 20
          },
          "headers": {
              "X-Content-Type-Options": "nosniff"
          },
          "ignore": false
      }
  ]
  ```
- see [PR](https://github.com/dfinity/agent-rs/pull/361) and [tests](https://github.com/dfinity/agent-rs/blob/f8515d1d0825b47c8048f5528ac3b65018065779/ic-asset/src/sync.rs#L145) for more examples

Added support for configuring HTTP headers for assets in asset canister (via `.ic-assets.json` config file):
- example of `.ic-assets.json` file format:
  ```
  [
      {
          "match": "*",
          "cache": {
              "max_age": 20
          },
          "headers": {
              "X-Content-Type-Options": "nosniff"
          }
      },
      {
          "match": "**/*",
          "headers": null
      },
  ]
  ```
- `headers` from multiple applicable rules are being stacked/concatenated, unless `null` is specified, which resets/empties the headers. Both `"headers": {}` and absence of `headers` don't have any effect on end result.

## [0.19.0] - 2022-07-06

### ic-asset

Added support for asset canister config files in `ic-assets`.
- reads configuration from `.ic-assets.json` config files if placed inside assets directory, multiple config files can be used (nested in subdirectories)
- runs successfully only if the config file is right format (valid JSON, valid glob pattern, JSON fields in correct format)
- example of `.ic-assets.json` file format:
  ```
  [
      {
          "match": "*",
          "cache": {
              "max_age": 20
          }
      }
  ]
  ```
- works only during asset creation
- the config file is being taken into account only when calling `ic_asset::sync` (i.e. `dfx deploy` or `icx-asset sync`)

## [0.18.0] - 2022-06-23

### ic-asset

Breaking change: ic-asset::sync() now synchronizes from multiple source directories.

This is to allow for configuration files located alongside assets in asset source directories.

Also, ic-asset::sync:
- skips files and directories that begin with a ".", as dfx does when copying assets to an output directory.
- reports an error if more than one asset file would resolve to the same asset key

## [0.17.1] - 2022-06-22

[agent-rs/349](https://github.com/dfinity/agent-rs/pull/349) feat: add with_max_response_body_size to ReqwestHttpReplicaV2Transport

## [0.17.0] - 2022-05-19

Updated dependencies.  Some had breaking changes: k256 0.11, pkcs 0.9, and sec1 0.3.

Fixed a potential panic in secp256k1 signature generation.

## [0.16.0] - 2022-04-28

Added `ReqwestHttpReplicaV2Transport::create_with_client`.

Remove `openssl` in favor of pure rust libraries.

Updated minimum version of reqwest to 0.11.7.  This is to avoid the following error, seen with reqwest 0.11.6:

```
Unknown TLS backend passed to use_preconfigured_tls
```

Updated wallet interface for 128-bit API.

Remove parameterized canister pattern.  Use `WalletCanister::create` rather than `Wallet::create`.

wallet_send takes Principal instead of &Canister.


## [0.15.0] - 2022-03-28

Updated `ic_utils::interfaces::http_request` structures to use `&str` to reduce copying.

Removed `Deserialize` from `HttpRequest`.

Changed `HttpResponse` to be generic over entire callback instead of just `ArgToken`.

Added `HttpRequestStreamingCallbackAny` to deserialize any callback, regardless of signature.

Added conversion helpers for `HttpResponse`, `StreamingStrategy` and `CallbackStrategy` across generics.

Changes to `Canister<HttpRequestCanister>` interface.

* Made `http_request`, `http_request_update`, and `http_request_stream_callback` more generic and require fewer string copies.
* Added `_custom` variants to enable custom `token` deserialization.

## [0.14.0] - 2022-03-17

Introduced HttpRequestStreamingCallback to work around https://github.com/dfinity/candid/issues/273.

Response certificate verification will check that the canister id falls within the range of valid canister ids for the subnet.

## [0.13.0] - 2022-03-07
Secp256k1 identity now checks if a curve actually uses the secp256k1 parameters. It cannot be used to load non-secp256k1 identities anymore.

Data type of `cycles` changed to `u128` (was `u64`).

fetch_root_key() only fetches on the first call.

Re-genericized Token to allow use of an arbitrary Token type with StreamingStrategy.

## [0.12.1] - 2022-02-09

Renamed BatchOperationKind._Clear to Clear for compatibility with the certified assets canister.
This avoids decode errors, even though the type isn't referenced here.

## [0.12.0] - 2022-02-03

Changed the 'HttpRequest.upgrade' field to 'Option<bool>' from 'bool'.

## [0.11.1] - 2022-01-10

The `lookup_value` function now takes generics which can be iterated over (`IntoIterator<Item = &'p Label>`)  and transformed into a `Vec<Label>`, rather than just a `Vec<Label>`.

## [0.11.0] - 2022-01-07

### Breaking change: Updated to ic-types 0.3.0

The `lookup_path` method now takes an `Iterator<Label>` rather than an `AsRef<[Label]>`

## [0.10.2] - 2021-12-22

### ic-agent

Added support for upgrading HTTP requests (http_request_update method)

## [0.10.1] - 2021-12-10

Updated crate dependencies, most notably updating rustls,
removing the direct dependency on webpki-roots, and allowing
consumers of ic-agent to update to reqwest 0.11.7.

### ic-agent

#### Added: read_state_canister_metadata

Implements https://github.com/dfinity-lab/ic-ref/pull/371

### ic-asset

#### Fixed: sync and upload will now attempt retries as expected

Fixed a defect in asset synchronization where no retries would be attempted after the first 30 seconds overall.

### icx-asset

#### Fixed: now works with secp256k1 .pem files.

## [0.10.0] - 2021-11-15

Unified all version numbers and removed the zzz-release tool.

### ic-agent

#### Fixed: rewrite all *.ic0.app domains to ic0.app to avoid redirects.

### icx-cert

#### New feature: Add --accept-encoding parameter

It's now possible to specify which encodings will be accepted.  The default (and previous) behavior
is to accept only the identity encoding.  Specifying encodings that browsers more commonly accept
demonstrates the difference in the returned data and certificate.

For example, here is the data and certificate returned when only accepting the identity encoding.

```
$ cargo run -p icx-cert -- print 'http://localhost:8000/index.js?canisterId=ryjl3-tyaaa-aaaaa-aaaba-cai'
DATA HASH: 1495cd574831c23b4db97bc3860666ea495386f0ef0dab73c23ef31db5aa2765
    Label("/index.js", Leaf(0x1495cd574831c23b4db97bc3860666ea495386f0ef0dab73c23ef31db5aa2765)),
```

Here is an example accepting the gzip encoding (as most browsers do), showing that the canister
responded with different data having a different data hash.

```
$ cargo run -p icx-cert -- print --accept-encoding gzip 'http://localhost:8000/index.js?canisterId=ryjl3-tyaaa-aaaaa-aaaba-cai'
DATA HASH: 1770e76af0816ba951320c03eab1263c43de7ac4b0558dd9049cc532b7d6cd01
    Label("/index.js", Leaf(0x1495cd574831c23b4db97bc3860666ea495386f0ef0dab73c23ef31db5aa2765)),
```

### icx-proxy

This project moved to https://github.com/dfinity/icx-proxy.

## [0.9.0] - 2021-10-06

### ic-agent

#### Added

- Added field `replica_health_status` to `Status`.
    - typical values
        - `healthy`
        - `waiting_for_certified_state`<|MERGE_RESOLUTION|>--- conflicted
+++ resolved
@@ -8,13 +8,10 @@
 
 ##  Unreleased
 
-<<<<<<< HEAD
 * The `Unknown` lookup of a request_status path in a certificate results in an `AgentError` (the IC returns `Absent` for non-existing paths).
-=======
 * feat: Added `public_key`, `sign_arbitrary`, `sign_delegation` functions to `Identity`.
 * Add `From` trait to coerce `candid::Error` into `ic_agent::AgentError`.
 * Add `Agent::set_arc_identity` method to switch identity.
->>>>>>> 728f395b
 
 ## [0.26.1] - 2023-08-22
 
