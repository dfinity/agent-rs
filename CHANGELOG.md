--- conflicted
+++ resolved
@@ -8,16 +8,14 @@
 
 ## Unreleased
 
-<<<<<<< HEAD
 * Added `AgentBuilder::with_arc_http_middleware` for `Transport`-like functionality at the level of HTTP requests.
-=======
+
 ## [0.38.1] - 2024-09-23
 
 * Fix `ic-agent` manifest so that documentation can be built for docs.rs.
 
 ## [0.38.0] - 2024-09-20
 
->>>>>>> dfd5fc37
 * Breaking: Removed `Transport` and the `hyper` and `reqwest` features. `ReqwestTransport` is now the default and `HyperTransport` has been removed. Existing `ReqwestTransport` functions have been moved to `AgentBuilder`.
 * `Url` now implements `RouteProvider`.
 * Add canister snapshot methods to `ManagementCanister`.
