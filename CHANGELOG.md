--- conflicted
+++ resolved
@@ -8,9 +8,7 @@
 
 ## Unreleased
 
-<<<<<<< HEAD
 * Added the chunked wasm API to ic-utils. Existing code that uses `install_code` should probably update to `install`, which works the same but silently handles large wasm modules.
-=======
 * Added query stats to `StatusCallResult`.
 
 ## [0.31.0] - 2023-11-27
@@ -21,7 +19,6 @@
 ## [0.30.2] - 2023-11-16
 
 * Fixed a spurious certificate validation error in the five minutes after a node is added to a subnet
->>>>>>> a7f44ad0
 
 ## [0.30.1] - 2023-11-15
 
