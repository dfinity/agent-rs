
# Changelog

All notable changes to this project will be documented in this file.

The format is based on [Keep a Changelog](https://keepachangelog.com/en/1.0.0/),
and this project adheres to [Semantic Versioning](https://semver.org/spec/v2.0.0.html).

## Unreleased

<<<<<<< HEAD
* BREAKING: `AgentError` is now an opaque error type which reveals only the general category of error that occurred.
* `AgentError` now contains information about the ongoing operation the error occurred in the context of. This allows you to see
  if a call successfully went through even if there was for example an error Candid-decoding the response.
=======
* Add `read_state_canister_controllers` and `read_state_canister_module_hash` functions.
>>>>>>> c5b8c6dc

## [0.40.0] - 2025-03-17

* BREAKING: Added data about the rejected call to CertifiedReject/UncertifiedReject.
* Updated the serialization of `WasmMemoryPersistence`.
* BREAKING: `AgentBuilder::with_background_dynamic_routing` is no longer `async`.
* Extended `RouteProvider` trait with `fn routes_stats()`, returning the number of total and healthy routes.
* Added `set_k_top_nodes` configuration option to `LatencyRoutingSnapshot` that enables selective routing to only `k` API boundary nodes with best ranking (based on latencies and availabilities).

## [0.39.3] - 2025-01-21

* Added `wasm_memory_threshold` field to `CanisterSettings`.

* Added `CanisterInfo` to `MgmtMethod`.

## [0.39.2] - 2024-12-20

* Bumped `ic-certification` to `3.0.0`.

## [0.39.0]

* The lower-level update call functions now return the certificate in addition to the parsed response data.
* Make ingress_expiry required and set the default value to 3 min.
* Changed `BasicIdentity`'s implementation from `ring` to `ed25519-consensus`.
* Added `AgentBuilder::with_max_polling_time` to config the maximum time to wait for a response from the replica.
* `DelegatedIdentity::new` now checks the delegation chain. The old behavior is available under `new_unchecked`.

## [0.38.2] - 2024-09-30

* Limited the number of HTTP 429 retries. Users receiving this error should configure `with_max_concurrent_requests`.
* Added `Envelope::encode_bytes` and `Query/UpdateBuilder::into_envelope` for external signing workflows.
* Added `AgentBuilder::with_arc_http_middleware` for `Transport`-like functionality at the level of HTTP requests.
* Add support for dynamic routing based on boundary node discovery. This is an internal feature for now, with a feature flag `_internal_dynamic-routing`.

## [0.38.1] - 2024-09-23

* Fix `ic-agent` manifest so that documentation can be built for docs.rs.

## [0.38.0] - 2024-09-20

* Breaking: Removed `Transport` and the `hyper` and `reqwest` features. `ReqwestTransport` is now the default and `HyperTransport` has been removed. Existing `ReqwestTransport` functions have been moved to `AgentBuilder`.
* `Url` now implements `RouteProvider`.
* Add canister snapshot methods to `ManagementCanister`.
* Add `AllowedViewers` to `LogVisibility` enum.
* Remove the cargo feature, `experimental_sync_call`, and enable synchronous update calls by default.

## [0.37.1] - 2024-07-25

* Bug fix: Add `api/v2` prefix to read_state requests for hyper transport

## [0.37.0] - 2024-07-23

* Removed the Bitcoin query methods from `ManagementCanister`. Users should use `BitcoinCanister` for that.
* Added `BitcoinCanister` to `ic-utils`.
* Upgraded MSRV to 1.75.0.
* Changed `ic_utils::interfaces::management_canister::builders::InstallMode::Upgrade` variant to be `Option<CanisterUpgradeOptions>`:
  * `CanisterUpgradeOptions` is a new struct which covers the new upgrade option: `wasm_memory_persistence: Option<WasmMemoryPersistence>`.
  * `WasmMemoryPersistence` is a new enum which controls Wasm main memory retention on upgrades which has two variants: `Keep` and `Replace`.
* Added an experimental feature, `experimental_sync_call`, to enable synchronous update calls. The feature adds a toggle to the `ReqwestTransport` and `HyperTransport` to enable synchronous update calls.

## [0.36.0] - 2024-06-04

* Added a default request timeout to `ReqwestTransport`.
* Introduced transparent http request retry logic for network-related failures. `ReqwestTransport::with_max_tcp_errors_retries()`, `HyperTransport::with_max_tcp_errors_retries()`.
* Changed the SyncCall and AsyncCall traits to use an associated type for their output instead of a generic parameter.
* Call builders now generally implement `IntoFuture`, allowing `.call_and_wait().await` to be shortened to `.await`.
* Added `log_visibility` to canister creation and canister setting update options.

## [0.35.0] - 2024-05-10

* Added a limit to the concurrent requests an agent will make at once. This should make server-side ratelimiting much rarer to encounter, even when sending a high volume of requests (for example, a large `ic_utils::ManagementCanister::install` call).
* The agent will now automatically retry 429 Too Many Requests responses after a short delay.
* BREAKING: Changed Chunk Store API to conform to the interface specification:
  * `ChunkHash` was changed from `[u8; 32]` to a struct.
  * Return types of `ManagementCanister::stored_chunks()` and `ManagementCanister::upload_chunk()`.
  * Argument type of `ManagementCanister::install_chunked_code()`.
  * `InstallChunkedCodeBuilder`.
    * All occurrences of `storage_canister` were changed to `store_canister`.
    * The field `chunk_hashes_list` was changed from `vec<vec<u8>>` to `vec<ChunkHash>`.
* Changed `WalletCanister::from_canister/create`'s version check to not rely on the reject code.
* Added `QueryBuilder::call_with_verification()` and `QueryBuilder::call_without_verification()` which always/never verify query signatures
  regardless the Agent level configuration from `AgentBuilder::with_verify_query_signatures`.
* Function `Agent::fetch_api_boundary_nodes()` is split into two functions: `fetch_api_boundary_nodes_by_canister_id()` and `fetch_api_boundary_nodes_by_subnet_id()`.
* `ReqwestTransport` and `HyperTransport` structures storing the trait object `route_provider: Box<dyn RouteProvider>` have been modified to allow for shared ownership via `Arc<dyn RouteProvider>`.
* Added `wasm_memory_limit` to canister creation and canister setting update options.
* Bumped Reqwest version from `0.11.7` to `0.12.4`

## [0.34.0] - 2024-03-18

* Changed `AgentError::ReplicaError` to `CertifiedReject` or `UncertifiedReject`. `CertifiedReject`s went through consensus, and `UncertifiedReject`s did not. If your code uses `ReplicaError`:
    * for queries: use `UncertifiedReject` in all cases (for now)
    * for updates: use `CertifiedReject` for errors raised after the message successfully reaches the canister, and `UncertifiedReject` otherwise
* Added `Agent::fetch_api_boundary_nodes` for looking up API boundary nodes in the state tree.
* Timestamps are now being checked in `Agent::verify` and `Agent::verify_for_subnet`. If you were using it with old certificates, increase the expiry timeout to continue to verify them.
* Added node metrics, ECDSA, and Bitcoin functions to `MgmtMethod`. Most do not have wrappers in `ManagementCanister` because only canisters can call these functions.
* Added `FetchCanisterLogs` function to `MgmtMethod` and a corresponding wrapper to `ManagementCanister`.
* Updated the `ring` crate to 0.17.7.  `ring` 0.16 has a bug where it requires incorrect Ed25519 PEM encoding. 0.17.7 fixes that and is backwards compatible.
* Removed serde and candid serialization traits from the `Status` type.
* Added commas and newlines to the `Status` fmt::Display output. It is valid JSON now (it was close before).

## [0.33.0] - 2024-02-08

* Changed the return type of `stored_chunks` to a struct.
* Added a prime256v1-based `Identity` impl to complement the ed25519 and secp256k1 `Identity` impls.
* Changed the type of `InstallMode.skip_pre_upgrade` from `bool` to `Option<bool>` to match the interface specification.

## [0.32.0] - 2024-01-18

* Added the chunked wasm API to ic-utils. Existing code that uses `install_code` should probably update to `install`, which works the same but silently handles large wasm modules.
* Added query stats to `StatusCallResult`.
* Upgraded `ic-certification` to v2.2.

## [0.31.0] - 2023-11-27

* Breaking change: Bump candid to 0.10. Downstream libraries need to bump Candid to 0.10 as well.
* Feat: add `idle_cycles_burned_per_day` field to `StatusCallResult`.

## [0.30.2] - 2023-11-16

* Fixed a spurious certificate validation error in the five minutes after a node is added to a subnet

## [0.30.1] - 2023-11-15

* Fixed `HyperTransport` endpoint construction (`//` in the format `/api/v2//canister/5v3p4-iyaaa-aaaaa-qaaaa-cai/query`)

## [0.30.0] - 2023-11-07

* Added node signature certification to query calls, for protection against rogue boundary nodes. This can be disabled with `with_verify_query_signatures`.
* Added `with_nonce_generation` to `QueryBuilder` for precise cache control.
* Added the ability to dispatch to multiple URLs to `ReqwestTransport` and `HyperTransport`, with a `RouteProvider` trait and a provided `RoundRobinRouteProvider` implementation.
* Added `read_subnet_state_raw` to `Agent` and `read_subnet_state` to `Transport` for looking up raw state by subnet ID instead of canister ID.
* Added `read_state_subnet_metrics` to `Agent` to access subnet metrics, such as total spent cycles.
* Types passed to the `to_request_id` function can now contain nested structs, signed integers, and externally tagged enums.
* `Envelope` struct is public also outside of the crate.
* Remove non-optional `ic_api_version` field (whose value is not meaningfully populated by the replica) and optional `impl_source` and `impl_revision` fields (that are not populated by the replica) from the expected `/api/v2/status` endpoint response.
* Drop `senders` field from user delegations (type `Delegation`).

## [0.29.0] - 2023-09-29

* Added `reserved_cycles_limit` to canister creation and canister setting update options.
* Added `reserved_cycles` and `reserved_cycles_limit` to canister status call result.

## [0.28.0] - 2023-09-21

* Added `DelegatedIdentity`, an `Identity` implementation for consuming delegations such as those from Internet Identity.
* Replica protocol type definitions have been moved to an `ic-transport-types` crate. `ic-agent` still reexports the ones for its API.
* The `Unknown` lookup of a request_status path in a certificate results in an `AgentError` (the IC returns `Absent` for non-existing paths).
* For `Canister` type, added methods with no trailing underscore: update(), query(), canister_id(), clone_with()

## [0.27.0] - 2023-08-30

* Breaking change: Remove argument builder form `ic-utils`. `CallBuilder::with_arg` sets a single argument, instead of pushing a new argument to the list. This function can be called at most once. If it's called multiple times, it panics. If you have multiple arguments, use `CallBuilder::with_args((arg1, arg2))` or `CallBuilder::set_raw_arg(candid::Encode!(arg1, arg2)?)`.
* feat: Added `public_key`, `sign_arbitrary`, `sign_delegation` functions to `Identity`.
* Add `From` trait to coerce `candid::Error` into `ic_agent::AgentError`.
* Add `Agent::set_arc_identity` method to switch identity.

## [0.26.1] - 2023-08-22

Switched from rustls crate to rustls-webpki fork to address https://rustsec.org/advisories/RUSTSEC-2023-0052

## [0.26.0] - 2023-08-21

Removed the `arc_type` feature requirement for candid, in order to avoid deprecation warnings.  This is a breaking change.  The call and call_and_wait are no longer `async fn` and instead return a Future or BoxFuture.

## [0.25.0] - 2023-07-05

* Breaking Change: builders are now owning-style rather than borrowing-style; with_arg takes an owned Vec rather than a borrowed Vec
* Breaking Change: Identity::sign takes &EnvelopeContent rather than the request ID.
* Bump Candid crate to 0.9.0

## [0.24.0] - 2023-05-19

* fix: Adjust the default polling parameters to provide better UX. Remove the `CouldNotReadRootKey` error and panic on poisoned mutex.
* chore: remove deprecated code and fix style
* Breaking Change: removing the PasswordManager
* Breaking Change: Enum variant `AgentError::ReplicaError` is now a tuple struct containing `RejectResponse`.
* Handling rejected update calls where status code is 200. See IC-1462
* Reject code type is changed from `u64` to enum `RejectCode`.

* Support WASM targets in the browser via `wasm-bindgen`. Feature `wasm-bindgen` required.
* Do not send `certificate_version` on HTTP Update requests
* Update `certificate_version` to `u16` instead of `u128`, fixes an issue where the asset canister always responds with v1 response verification

### ic-certification

* Breaking change: Content and path storage has been changed from a `Cow<[u8]>` to a user-provided `T: AsRef<u8>`, removing the lifetime from various types.

### icx-cert

* Fixed issue where a missing request header caused the canister to not respond with an `ic-certificate` header.

## [0.23.2] - 2023-04-21

* Expose the root key to clients through `read_root_key`

## [0.23.1] - 2023-03-09

* Add `lookup_subtree` method to HashTree & HashTreeNode to allow for subtree lookups.
* Derive `Clone` on `Certificate` and `Delegation` structs.
* Add certificate version to http_request canister interface.
* (ic-utils) Add specified_id in provisional_create_canister_with_cycles.

## [0.23.0] - 2022-12-01

* Remove `garcon` from API. Callers can remove the dependency and any usages of it; all waiting functions no longer take a waiter parameter.
* Create `ic-certification` crate and move HashTree and Certificate types.

## [0.22.0] - 2022-10-17

* Drop `disable_range_check` flag from certificate delegation checking.

## [0.21.0] - 2022-10-03

* Update `candid` to v0.8.0.
* Move `hash_tree` from `ic-types` and no more re-export ic-types.

## [0.20.1] - 2022-09-27

* Set `default-features = false` for `ic-agent` interdependencies to reduce unused nested dependencies.
* Bump `candid` to `0.7.18`.

### ic-asset

* Fixed custom configured HTTP headers - no longer is the header's value wrapped with double quotes.

### ic-agent

* Switched to `ic-verify-bls-signature` crate for verify BLS signatures
* Added new `hyper` transport `HyperReplicaV2Transport`
* Added Agent::set_identity method (#379)
* Updated lookup_request_status method to handle proofs of absent paths in certificates.

### ic-utils

* Make it possible to specify effective canister id in CreateCanisterBuilder

## [0.20.0] - 2022-07-14

### Breaking change: Updated to ic-types 0.4.0

* Remove `PrincipalInner`
  * `Principal` directly holds `len` and `bytes` fields
* `PrincipalError` enum has different set of variants reflecting changes in `from_text` logic.
* `from_text` accepts input containing uppercase letters which results in Err before.
* `from_text` verifies CRC32 check sequence

### ic-asset

Added support configurable inclusion and exclusion of files and directories (including dotfiles and dot directories), done via `.ic-assets.json` config file:
- example of `.ic-assets.json` file format:
  ```
  [
      {
          "match": ".*",
          "cache": {
              "max_age": 20
          },
          "headers": {
              "X-Content-Type-Options": "nosniff"
          },
          "ignore": false
      }
  ]
  ```
- see [PR](https://github.com/dfinity/agent-rs/pull/361) and [tests](https://github.com/dfinity/agent-rs/blob/f8515d1d0825b47c8048f5528ac3b65018065779/ic-asset/src/sync.rs#L145) for more examples

Added support for configuring HTTP headers for assets in asset canister (via `.ic-assets.json` config file):
- example of `.ic-assets.json` file format:
  ```
  [
      {
          "match": "*",
          "cache": {
              "max_age": 20
          },
          "headers": {
              "X-Content-Type-Options": "nosniff"
          }
      },
      {
          "match": "**/*",
          "headers": null
      },
  ]
  ```
- `headers` from multiple applicable rules are being stacked/concatenated, unless `null` is specified, which resets/empties the headers. Both `"headers": {}` and absence of `headers` don't have any effect on end result.

## [0.19.0] - 2022-07-06

### ic-asset

Added support for asset canister config files in `ic-assets`.
- reads configuration from `.ic-assets.json` config files if placed inside assets directory, multiple config files can be used (nested in subdirectories)
- runs successfully only if the config file is right format (valid JSON, valid glob pattern, JSON fields in correct format)
- example of `.ic-assets.json` file format:
  ```
  [
      {
          "match": "*",
          "cache": {
              "max_age": 20
          }
      }
  ]
  ```
- works only during asset creation
- the config file is being taken into account only when calling `ic_asset::sync` (i.e. `dfx deploy` or `icx-asset sync`)

## [0.18.0] - 2022-06-23

### ic-asset

Breaking change: ic-asset::sync() now synchronizes from multiple source directories.

This is to allow for configuration files located alongside assets in asset source directories.

Also, ic-asset::sync:
- skips files and directories that begin with a ".", as dfx does when copying assets to an output directory.
- reports an error if more than one asset file would resolve to the same asset key

## [0.17.1] - 2022-06-22

[agent-rs/349](https://github.com/dfinity/agent-rs/pull/349) feat: add with_max_response_body_size to ReqwestHttpReplicaV2Transport

## [0.17.0] - 2022-05-19

Updated dependencies.  Some had breaking changes: k256 0.11, pkcs 0.9, and sec1 0.3.

Fixed a potential panic in secp256k1 signature generation.

## [0.16.0] - 2022-04-28

Added `ReqwestHttpReplicaV2Transport::create_with_client`.

Remove `openssl` in favor of pure rust libraries.

Updated minimum version of reqwest to 0.11.7.  This is to avoid the following error, seen with reqwest 0.11.6:

```
Unknown TLS backend passed to use_preconfigured_tls
```

Updated wallet interface for 128-bit API.

Remove parameterized canister pattern.  Use `WalletCanister::create` rather than `Wallet::create`.

wallet_send takes Principal instead of &Canister.


## [0.15.0] - 2022-03-28

Updated `ic_utils::interfaces::http_request` structures to use `&str` to reduce copying.

Removed `Deserialize` from `HttpRequest`.

Changed `HttpResponse` to be generic over entire callback instead of just `ArgToken`.

Added `HttpRequestStreamingCallbackAny` to deserialize any callback, regardless of signature.

Added conversion helpers for `HttpResponse`, `StreamingStrategy` and `CallbackStrategy` across generics.

Changes to `Canister<HttpRequestCanister>` interface.

* Made `http_request`, `http_request_update`, and `http_request_stream_callback` more generic and require fewer string copies.
* Added `_custom` variants to enable custom `token` deserialization.

## [0.14.0] - 2022-03-17

Introduced HttpRequestStreamingCallback to work around https://github.com/dfinity/candid/issues/273.

Response certificate verification will check that the canister id falls within the range of valid canister ids for the subnet.

## [0.13.0] - 2022-03-07
Secp256k1 identity now checks if a curve actually uses the secp256k1 parameters. It cannot be used to load non-secp256k1 identities anymore.

Data type of `cycles` changed to `u128` (was `u64`).

fetch_root_key() only fetches on the first call.

Re-genericized Token to allow use of an arbitrary Token type with StreamingStrategy.

## [0.12.1] - 2022-02-09

Renamed BatchOperationKind._Clear to Clear for compatibility with the certified assets canister.
This avoids decode errors, even though the type isn't referenced here.

## [0.12.0] - 2022-02-03

Changed the 'HttpRequest.upgrade' field to 'Option<bool>' from 'bool'.

## [0.11.1] - 2022-01-10

The `lookup_value` function now takes generics which can be iterated over (`IntoIterator<Item = &'p Label>`)  and transformed into a `Vec<Label>`, rather than just a `Vec<Label>`.

## [0.11.0] - 2022-01-07

### Breaking change: Updated to ic-types 0.3.0

The `lookup_path` method now takes an `Iterator<Label>` rather than an `AsRef<[Label]>`

## [0.10.2] - 2021-12-22

### ic-agent

Added support for upgrading HTTP requests (http_request_update method)

## [0.10.1] - 2021-12-10

Updated crate dependencies, most notably updating rustls,
removing the direct dependency on webpki-roots, and allowing
consumers of ic-agent to update to reqwest 0.11.7.

### ic-agent

#### Added: read_state_canister_metadata

Implements https://github.com/dfinity-lab/ic-ref/pull/371

### ic-asset

#### Fixed: sync and upload will now attempt retries as expected

Fixed a defect in asset synchronization where no retries would be attempted after the first 30 seconds overall.

### icx-asset

#### Fixed: now works with secp256k1 .pem files.

## [0.10.0] - 2021-11-15

Unified all version numbers and removed the zzz-release tool.

### ic-agent

#### Fixed: rewrite all *.ic0.app domains to ic0.app to avoid redirects.

### icx-cert

#### New feature: Add --accept-encoding parameter

It's now possible to specify which encodings will be accepted.  The default (and previous) behavior
is to accept only the identity encoding.  Specifying encodings that browsers more commonly accept
demonstrates the difference in the returned data and certificate.

For example, here is the data and certificate returned when only accepting the identity encoding.

```
$ cargo run -p icx-cert -- print 'http://localhost:8000/index.js?canisterId=ryjl3-tyaaa-aaaaa-aaaba-cai'
DATA HASH: 1495cd574831c23b4db97bc3860666ea495386f0ef0dab73c23ef31db5aa2765
    Label("/index.js", Leaf(0x1495cd574831c23b4db97bc3860666ea495386f0ef0dab73c23ef31db5aa2765)),
```

Here is an example accepting the gzip encoding (as most browsers do), showing that the canister
responded with different data having a different data hash.

```
$ cargo run -p icx-cert -- print --accept-encoding gzip 'http://localhost:8000/index.js?canisterId=ryjl3-tyaaa-aaaaa-aaaba-cai'
DATA HASH: 1770e76af0816ba951320c03eab1263c43de7ac4b0558dd9049cc532b7d6cd01
    Label("/index.js", Leaf(0x1495cd574831c23b4db97bc3860666ea495386f0ef0dab73c23ef31db5aa2765)),
```

### icx-proxy

This project moved to https://github.com/dfinity/icx-proxy.

## [0.9.0] - 2021-10-06

### ic-agent

#### Added

- Added field `replica_health_status` to `Status`.
    - typical values
        - `healthy`
        - `waiting_for_certified_state`<|MERGE_RESOLUTION|>--- conflicted
+++ resolved
@@ -8,13 +8,10 @@
 
 ## Unreleased
 
-<<<<<<< HEAD
 * BREAKING: `AgentError` is now an opaque error type which reveals only the general category of error that occurred.
 * `AgentError` now contains information about the ongoing operation the error occurred in the context of. This allows you to see
   if a call successfully went through even if there was for example an error Candid-decoding the response.
-=======
 * Add `read_state_canister_controllers` and `read_state_canister_module_hash` functions.
->>>>>>> c5b8c6dc
 
 ## [0.40.0] - 2025-03-17
 
