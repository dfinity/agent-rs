
# Changelog

All notable changes to this project will be documented in this file.

The format is based on [Keep a Changelog](https://keepachangelog.com/en/1.0.0/),
and this project adheres to [Semantic Versioning](https://semver.org/spec/v2.0.0.html).

## Unreleased

<<<<<<< HEAD
* Added the chunked wasm API to ic-utils. Existing code that uses `install_code` should probably update to `install`, which works the same but silently handles large wasm modules.
=======
## [0.30.1] - 2023-11-15

* Fixed `HyperTransport` endpoint construction (`//` in the format `/api/v2//canister/5v3p4-iyaaa-aaaaa-qaaaa-cai/query`)
>>>>>>> 5aa3ba7d

## [0.30.0] - 2023-11-07

* Added node signature certification to query calls, for protection against rogue boundary nodes. This can be disabled with `with_verify_query_signatures`.
* Added `with_nonce_generation` to `QueryBuilder` for precise cache control.
* Added the ability to dispatch to multiple URLs to `ReqwestTransport` and `HyperTransport`, with a `RouteProvider` trait and a provided `RoundRobinRouteProvider` implementation.
* Added `read_subnet_state_raw` to `Agent` and `read_subnet_state` to `Transport` for looking up raw state by subnet ID instead of canister ID.
* Added `read_state_subnet_metrics` to `Agent` to access subnet metrics, such as total spent cycles.
* Types passed to the `to_request_id` function can now contain nested structs, signed integers, and externally tagged enums.
* `Envelope` struct is public also outside of the crate.
* Remove non-optional `ic_api_version` field (whose value is not meaningfully populated by the replica) and optional `impl_source` and `impl_revision` fields (that are not populated by the replica) from the expected `/api/v2/status` endpoint response.
* Drop `senders` field from user delegations (type `Delegation`).

## [0.29.0] - 2023-09-29

* Added `reserved_cycles_limit` to canister creation and canister setting update options.
* Added `reserved_cycles` and `reserved_cycles_limit` to canister status call result.

## [0.28.0] - 2023-09-21

* Added `DelegatedIdentity`, an `Identity` implementation for consuming delegations such as those from Internet Identity.
* Replica protocol type definitions have been moved to an `ic-transport-types` crate. `ic-agent` still reexports the ones for its API.
* The `Unknown` lookup of a request_status path in a certificate results in an `AgentError` (the IC returns `Absent` for non-existing paths).
* For `Canister` type, added methods with no trailing underscore: update(), query(), canister_id(), clone_with()

## [0.27.0] - 2023-08-30

* Breaking change: Remove argument builder form `ic-utils`. `CallBuilder::with_arg` sets a single argument, instead of pushing a new argument to the list. This function can be called at most once. If it's called multiple times, it panics. If you have multiple arguments, use `CallBuilder::with_args((arg1, arg2))` or `CallBuilder::set_raw_arg(candid::Encode!(arg1, arg2)?)`.
* feat: Added `public_key`, `sign_arbitrary`, `sign_delegation` functions to `Identity`.
* Add `From` trait to coerce `candid::Error` into `ic_agent::AgentError`.
* Add `Agent::set_arc_identity` method to switch identity.

## [0.26.1] - 2023-08-22

Switched from rustls crate to rustls-webpki fork to address https://rustsec.org/advisories/RUSTSEC-2023-0052

## [0.26.0] - 2023-08-21

Removed the `arc_type` feature requirement for candid, in order to avoid deprecation warnings.  This is a breaking change.  The call and call_and_wait are no longer `async fn` and instead return a Future or BoxFuture.

## [0.25.0] - 2023-07-05

* Breaking Change: builders are now owning-style rather than borrowing-style; with_arg takes an owned Vec rather than a borrowed Vec
* Breaking Change: Identity::sign takes &EnvelopeContent rather than the request ID.
* Bump Candid crate to 0.9.0

## [0.24.0] - 2023-05-19

* fix: Adjust the default polling parameters to provide better UX. Remove the `CouldNotReadRootKey` error and panic on poisoned mutex.
* chore: remove deprecated code and fix style
* Breaking Change: removing the PasswordManager
* Breaking Change: Enum variant `AgentError::ReplicaError` is now a tuple struct containing `RejectResponse`.
* Handling rejected update calls where status code is 200. See IC-1462
* Reject code type is changed from `u64` to enum `RejectCode`.

* Support WASM targets in the browser via `wasm-bindgen`. Feature `wasm-bindgen` required.
* Do not send `certificate_version` on HTTP Update requests
* Update `certificate_version` to `u16` instead of `u128`, fixes an issue where the asset canister always responds with v1 response verification

### ic-certification

* Breaking change: Content and path storage has been changed from a `Cow<[u8]>` to a user-provided `T: AsRef<u8>`, removing the lifetime from various types.

### icx-cert

* Fixed issue where a missing request header caused the canister to not respond with an `ic-certificate` header.

## [0.23.2] - 2023-04-21

* Expose the root key to clients through `read_root_key`

## [0.23.1] - 2023-03-09

* Add `lookup_subtree` method to HashTree & HashTreeNode to allow for subtree lookups.
* Derive `Clone` on `Certificate` and `Delegation` structs.
* Add certificate version to http_request canister interface.
* (ic-utils) Add specified_id in provisional_create_canister_with_cycles.

## [0.23.0] - 2022-12-01

* Remove `garcon` from API. Callers can remove the dependency and any usages of it; all waiting functions no longer take a waiter parameter.
* Create `ic-certification` crate and move HashTree and Certificate types.

## [0.22.0] - 2022-10-17

* Drop `disable_range_check` flag from certificate delegation checking.

## [0.21.0] - 2022-10-03

* Update `candid` to v0.8.0.
* Move `hash_tree` from `ic-types` and no more re-export ic-types.

## [0.20.1] - 2022-09-27

* Set `default-features = false` for `ic-agent` interdependencies to reduce unused nested dependencies.
* Bump `candid` to `0.7.18`.

### ic-asset

* Fixed custom configured HTTP headers - no longer is the header's value wrapped with double quotes.

### ic-agent

* Switched to `ic-verify-bls-signature` crate for verify BLS signatures
* Added new `hyper` transport `HyperReplicaV2Transport`
* Added Agent::set_identity method (#379)
* Updated lookup_request_status method to handle proofs of absent paths in certificates.

### ic-utils

* Make it possible to specify effective canister id in CreateCanisterBuilder

## [0.20.0] - 2022-07-14

### Breaking change: Updated to ic-types 0.4.0

* Remove `PrincipalInner`
  * `Principal` directly holds `len` and `bytes` fields
* `PrincipalError` enum has different set of variants reflecting changes in `from_text` logic.
* `from_text` accepts input containing uppercase letters which results in Err before.
* `from_text` verifies CRC32 check sequence

### ic-asset

Added support configurable inclusion and exclusion of files and directories (including dotfiles and dot directories), done via `.ic-assets.json` config file:
- example of `.ic-assets.json` file format:
  ```
  [
      {
          "match": ".*",
          "cache": {
              "max_age": 20
          },
          "headers": {
              "X-Content-Type-Options": "nosniff"
          },
          "ignore": false
      }
  ]
  ```
- see [PR](https://github.com/dfinity/agent-rs/pull/361) and [tests](https://github.com/dfinity/agent-rs/blob/f8515d1d0825b47c8048f5528ac3b65018065779/ic-asset/src/sync.rs#L145) for more examples

Added support for configuring HTTP headers for assets in asset canister (via `.ic-assets.json` config file):
- example of `.ic-assets.json` file format:
  ```
  [
      {
          "match": "*",
          "cache": {
              "max_age": 20
          },
          "headers": {
              "X-Content-Type-Options": "nosniff"
          }
      },
      {
          "match": "**/*",
          "headers": null
      },
  ]
  ```
- `headers` from multiple applicable rules are being stacked/concatenated, unless `null` is specified, which resets/empties the headers. Both `"headers": {}` and absence of `headers` don't have any effect on end result.

## [0.19.0] - 2022-07-06

### ic-asset

Added support for asset canister config files in `ic-assets`.
- reads configuration from `.ic-assets.json` config files if placed inside assets directory, multiple config files can be used (nested in subdirectories)
- runs successfully only if the config file is right format (valid JSON, valid glob pattern, JSON fields in correct format)
- example of `.ic-assets.json` file format:
  ```
  [
      {
          "match": "*",
          "cache": {
              "max_age": 20
          }
      }
  ]
  ```
- works only during asset creation
- the config file is being taken into account only when calling `ic_asset::sync` (i.e. `dfx deploy` or `icx-asset sync`)

## [0.18.0] - 2022-06-23

### ic-asset

Breaking change: ic-asset::sync() now synchronizes from multiple source directories.

This is to allow for configuration files located alongside assets in asset source directories.

Also, ic-asset::sync:
- skips files and directories that begin with a ".", as dfx does when copying assets to an output directory.
- reports an error if more than one asset file would resolve to the same asset key

## [0.17.1] - 2022-06-22

[agent-rs/349](https://github.com/dfinity/agent-rs/pull/349) feat: add with_max_response_body_size to ReqwestHttpReplicaV2Transport

## [0.17.0] - 2022-05-19

Updated dependencies.  Some had breaking changes: k256 0.11, pkcs 0.9, and sec1 0.3.

Fixed a potential panic in secp256k1 signature generation.

## [0.16.0] - 2022-04-28

Added `ReqwestHttpReplicaV2Transport::create_with_client`.

Remove `openssl` in favor of pure rust libraries.

Updated minimum version of reqwest to 0.11.7.  This is to avoid the following error, seen with reqwest 0.11.6:

```
Unknown TLS backend passed to use_preconfigured_tls
```

Updated wallet interface for 128-bit API.

Remove parameterized canister pattern.  Use `WalletCanister::create` rather than `Wallet::create`.

wallet_send takes Principal instead of &Canister.


## [0.15.0] - 2022-03-28

Updated `ic_utils::interfaces::http_request` structures to use `&str` to reduce copying.

Removed `Deserialize` from `HttpRequest`.

Changed `HttpResponse` to be generic over entire callback instead of just `ArgToken`.

Added `HttpRequestStreamingCallbackAny` to deserialize any callback, regardless of signature.

Added conversion helpers for `HttpResponse`, `StreamingStrategy` and `CallbackStrategy` across generics.

Changes to `Canister<HttpRequestCanister>` interface.

* Made `http_request`, `http_request_update`, and `http_request_stream_callback` more generic and require fewer string copies.
* Added `_custom` variants to enable custom `token` deserialization.

## [0.14.0] - 2022-03-17

Introduced HttpRequestStreamingCallback to work around https://github.com/dfinity/candid/issues/273.

Response certificate verification will check that the canister id falls within the range of valid canister ids for the subnet.

## [0.13.0] - 2022-03-07
Secp256k1 identity now checks if a curve actually uses the secp256k1 parameters. It cannot be used to load non-secp256k1 identities anymore.

Data type of `cycles` changed to `u128` (was `u64`).

fetch_root_key() only fetches on the first call.

Re-genericized Token to allow use of an arbitrary Token type with StreamingStrategy.

## [0.12.1] - 2022-02-09

Renamed BatchOperationKind._Clear to Clear for compatibility with the certified assets canister.
This avoids decode errors, even though the type isn't referenced here.

## [0.12.0] - 2022-02-03

Changed the 'HttpRequest.upgrade' field to 'Option<bool>' from 'bool'.

## [0.11.1] - 2022-01-10

The `lookup_value` function now takes generics which can be iterated over (`IntoIterator<Item = &'p Label>`)  and transformed into a `Vec<Label>`, rather than just a `Vec<Label>`.

## [0.11.0] - 2022-01-07

### Breaking change: Updated to ic-types 0.3.0

The `lookup_path` method now takes an `Iterator<Label>` rather than an `AsRef<[Label]>`

## [0.10.2] - 2021-12-22

### ic-agent

Added support for upgrading HTTP requests (http_request_update method)

## [0.10.1] - 2021-12-10

Updated crate dependencies, most notably updating rustls,
removing the direct dependency on webpki-roots, and allowing
consumers of ic-agent to update to reqwest 0.11.7.

### ic-agent

#### Added: read_state_canister_metadata

Implements https://github.com/dfinity-lab/ic-ref/pull/371

### ic-asset

#### Fixed: sync and upload will now attempt retries as expected

Fixed a defect in asset synchronization where no retries would be attempted after the first 30 seconds overall.

### icx-asset

#### Fixed: now works with secp256k1 .pem files.

## [0.10.0] - 2021-11-15

Unified all version numbers and removed the zzz-release tool.

### ic-agent

#### Fixed: rewrite all *.ic0.app domains to ic0.app to avoid redirects.

### icx-cert

#### New feature: Add --accept-encoding parameter

It's now possible to specify which encodings will be accepted.  The default (and previous) behavior
is to accept only the identity encoding.  Specifying encodings that browsers more commonly accept
demonstrates the difference in the returned data and certificate.

For example, here is the data and certificate returned when only accepting the identity encoding.

```
$ cargo run -p icx-cert -- print 'http://localhost:8000/index.js?canisterId=ryjl3-tyaaa-aaaaa-aaaba-cai'
DATA HASH: 1495cd574831c23b4db97bc3860666ea495386f0ef0dab73c23ef31db5aa2765
    Label("/index.js", Leaf(0x1495cd574831c23b4db97bc3860666ea495386f0ef0dab73c23ef31db5aa2765)),
```

Here is an example accepting the gzip encoding (as most browsers do), showing that the canister
responded with different data having a different data hash.

```
$ cargo run -p icx-cert -- print --accept-encoding gzip 'http://localhost:8000/index.js?canisterId=ryjl3-tyaaa-aaaaa-aaaba-cai'
DATA HASH: 1770e76af0816ba951320c03eab1263c43de7ac4b0558dd9049cc532b7d6cd01
    Label("/index.js", Leaf(0x1495cd574831c23b4db97bc3860666ea495386f0ef0dab73c23ef31db5aa2765)),
```

### icx-proxy

This project moved to https://github.com/dfinity/icx-proxy.

## [0.9.0] - 2021-10-06

### ic-agent

#### Added

- Added field `replica_health_status` to `Status`.
    - typical values
        - `healthy`
        - `waiting_for_certified_state`<|MERGE_RESOLUTION|>--- conflicted
+++ resolved
@@ -8,13 +8,11 @@
 
 ## Unreleased
 
-<<<<<<< HEAD
 * Added the chunked wasm API to ic-utils. Existing code that uses `install_code` should probably update to `install`, which works the same but silently handles large wasm modules.
-=======
+
 ## [0.30.1] - 2023-11-15
 
 * Fixed `HyperTransport` endpoint construction (`//` in the format `/api/v2//canister/5v3p4-iyaaa-aaaaa-qaaaa-cai/query`)
->>>>>>> 5aa3ba7d
 
 ## [0.30.0] - 2023-11-07
 
