
# Changelog

All notable changes to this project will be documented in this file.

The format is based on [Keep a Changelog](https://keepachangelog.com/en/1.0.0/),
and this project adheres to [Semantic Versioning](https://semver.org/spec/v2.0.0.html).

## Unreleased

<<<<<<< HEAD
=======
* Breaking: Removed `Transport` and the `hyper` and `reqwest` features. `ReqwestTransport` is now the default and `HyperTransport` has been removed. Existing `ReqwestTransport` functions have been moved to `AgentBuilder`.
* `Url` now implements `RouteProvider`.
* Add canister snapshot methods to `ManagementCanister`.

>>>>>>> 6e11a350
## [0.37.1] - 2024-07-25

* Bug fix: Add `api/v2` prefix to read_state requests for hyper transport

## [0.37.0] - 2024-07-23

* Removed the Bitcoin query methods from `ManagementCanister`. Users should use `BitcoinCanister` for that.
* Added `BitcoinCanister` to `ic-utils`.
* Upgraded MSRV to 1.75.0.
* Changed `ic_utils::interfaces::management_canister::builders::InstallMode::Upgrade` variant to be `Option<CanisterUpgradeOptions>`:
  * `CanisterUpgradeOptions` is a new struct which covers the new upgrade option: `wasm_memory_persistence: Option<WasmMemoryPersistence>`.
  * `WasmMemoryPersistence` is a new enum which controls Wasm main memory retention on upgrades which has two variants: `Keep` and `Replace`.
* Added an experimental feature, `experimental_sync_call`, to enable synchronous update calls. The feature adds a toggle to the `ReqwestTransport` and `HyperTransport` to enable synchronous update calls.

## [0.36.0] - 2024-06-04

* Added a default request timeout to `ReqwestTransport`.
* Introduced transparent http request retry logic for network-related failures. `ReqwestTransport::with_max_tcp_errors_retries()`, `HyperTransport::with_max_tcp_errors_retries()`.
* Changed the SyncCall and AsyncCall traits to use an associated type for their output instead of a generic parameter.
* Call builders now generally implement `IntoFuture`, allowing `.call_and_wait().await` to be shortened to `.await`.
* Added `log_visibility` to canister creation and canister setting update options.

## [0.35.0] - 2024-05-10

* Added a limit to the concurrent requests an agent will make at once. This should make server-side ratelimiting much rarer to encounter, even when sending a high volume of requests (for example, a large `ic_utils::ManagementCanister::install` call).
* The agent will now automatically retry 429 Too Many Requests responses after a short delay.
* BREAKING: Changed Chunk Store API to conform to the interface specification:
  * `ChunkHash` was changed from `[u8; 32]` to a struct.
  * Return types of `ManagementCanister::stored_chunks()` and `ManagementCanister::upload_chunk()`.
  * Argument type of `ManagementCanister::install_chunked_code()`.
  * `InstallChunkedCodeBuilder`.
    * All occurrences of `storage_canister` were changed to `store_canister`.
    * The field `chunk_hashes_list` was changed from `vec<vec<u8>>` to `vec<ChunkHash>`.
* Changed `WalletCanister::from_canister/create`'s version check to not rely on the reject code.
* Added `QueryBuilder::call_with_verification()` and `QueryBuilder::call_without_verification()` which always/never verify query signatures
  regardless the Agent level configuration from `AgentBuilder::with_verify_query_signatures`.
* Function `Agent::fetch_api_boundary_nodes()` is split into two functions: `fetch_api_boundary_nodes_by_canister_id()` and `fetch_api_boundary_nodes_by_subnet_id()`.
* `ReqwestTransport` and `HyperTransport` structures storing the trait object `route_provider: Box<dyn RouteProvider>` have been modified to allow for shared ownership via `Arc<dyn RouteProvider>`.
* Added `wasm_memory_limit` to canister creation and canister setting update options.
* Bumped Reqwest version from `0.11.7` to `0.12.4`
 
## [0.34.0] - 2024-03-18

* Changed `AgentError::ReplicaError` to `CertifiedReject` or `UncertifiedReject`. `CertifiedReject`s went through consensus, and `UncertifiedReject`s did not. If your code uses `ReplicaError`:
    * for queries: use `UncertifiedReject` in all cases (for now)
    * for updates: use `CertifiedReject` for errors raised after the message successfully reaches the canister, and `UncertifiedReject` otherwise
* Added `Agent::fetch_api_boundary_nodes` for looking up API boundary nodes in the state tree.
* Timestamps are now being checked in `Agent::verify` and `Agent::verify_for_subnet`. If you were using it with old certificates, increase the expiry timeout to continue to verify them.
* Added node metrics, ECDSA, and Bitcoin functions to `MgmtMethod`. Most do not have wrappers in `ManagementCanister` because only canisters can call these functions.
* Added `FetchCanisterLogs` function to `MgmtMethod` and a corresponding wrapper to `ManagementCanister`.
* Updated the `ring` crate to 0.17.7.  `ring` 0.16 has a bug where it requires incorrect Ed25519 PEM encoding. 0.17.7 fixes that and is backwards compatible.
* Removed serde and candid serialization traits from the `Status` type.
* Added commas and newlines to the `Status` fmt::Display output. It is valid JSON now (it was close before).

## [0.33.0] - 2024-02-08

* Changed the return type of `stored_chunks` to a struct.
* Added a prime256v1-based `Identity` impl to complement the ed25519 and secp256k1 `Identity` impls.
* Changed the type of `InstallMode.skip_pre_upgrade` from `bool` to `Option<bool>` to match the interface specification.

## [0.32.0] - 2024-01-18

* Added the chunked wasm API to ic-utils. Existing code that uses `install_code` should probably update to `install`, which works the same but silently handles large wasm modules.
* Added query stats to `StatusCallResult`.
* Upgraded `ic-certification` to v2.2.

## [0.31.0] - 2023-11-27

* Breaking change: Bump candid to 0.10. Downstream libraries need to bump Candid to 0.10 as well.
* Feat: add `idle_cycles_burned_per_day` field to `StatusCallResult`.

## [0.30.2] - 2023-11-16

* Fixed a spurious certificate validation error in the five minutes after a node is added to a subnet

## [0.30.1] - 2023-11-15

* Fixed `HyperTransport` endpoint construction (`//` in the format `/api/v2//canister/5v3p4-iyaaa-aaaaa-qaaaa-cai/query`)

## [0.30.0] - 2023-11-07

* Added node signature certification to query calls, for protection against rogue boundary nodes. This can be disabled with `with_verify_query_signatures`.
* Added `with_nonce_generation` to `QueryBuilder` for precise cache control.
* Added the ability to dispatch to multiple URLs to `ReqwestTransport` and `HyperTransport`, with a `RouteProvider` trait and a provided `RoundRobinRouteProvider` implementation.
* Added `read_subnet_state_raw` to `Agent` and `read_subnet_state` to `Transport` for looking up raw state by subnet ID instead of canister ID.
* Added `read_state_subnet_metrics` to `Agent` to access subnet metrics, such as total spent cycles.
* Types passed to the `to_request_id` function can now contain nested structs, signed integers, and externally tagged enums.
* `Envelope` struct is public also outside of the crate.
* Remove non-optional `ic_api_version` field (whose value is not meaningfully populated by the replica) and optional `impl_source` and `impl_revision` fields (that are not populated by the replica) from the expected `/api/v2/status` endpoint response.
* Drop `senders` field from user delegations (type `Delegation`).

## [0.29.0] - 2023-09-29

* Added `reserved_cycles_limit` to canister creation and canister setting update options.
* Added `reserved_cycles` and `reserved_cycles_limit` to canister status call result.

## [0.28.0] - 2023-09-21

* Added `DelegatedIdentity`, an `Identity` implementation for consuming delegations such as those from Internet Identity.
* Replica protocol type definitions have been moved to an `ic-transport-types` crate. `ic-agent` still reexports the ones for its API.
* The `Unknown` lookup of a request_status path in a certificate results in an `AgentError` (the IC returns `Absent` for non-existing paths).
* For `Canister` type, added methods with no trailing underscore: update(), query(), canister_id(), clone_with()

## [0.27.0] - 2023-08-30

* Breaking change: Remove argument builder form `ic-utils`. `CallBuilder::with_arg` sets a single argument, instead of pushing a new argument to the list. This function can be called at most once. If it's called multiple times, it panics. If you have multiple arguments, use `CallBuilder::with_args((arg1, arg2))` or `CallBuilder::set_raw_arg(candid::Encode!(arg1, arg2)?)`.
* feat: Added `public_key`, `sign_arbitrary`, `sign_delegation` functions to `Identity`.
* Add `From` trait to coerce `candid::Error` into `ic_agent::AgentError`.
* Add `Agent::set_arc_identity` method to switch identity.

## [0.26.1] - 2023-08-22

Switched from rustls crate to rustls-webpki fork to address https://rustsec.org/advisories/RUSTSEC-2023-0052

## [0.26.0] - 2023-08-21

Removed the `arc_type` feature requirement for candid, in order to avoid deprecation warnings.  This is a breaking change.  The call and call_and_wait are no longer `async fn` and instead return a Future or BoxFuture.

## [0.25.0] - 2023-07-05

* Breaking Change: builders are now owning-style rather than borrowing-style; with_arg takes an owned Vec rather than a borrowed Vec
* Breaking Change: Identity::sign takes &EnvelopeContent rather than the request ID.
* Bump Candid crate to 0.9.0

## [0.24.0] - 2023-05-19

* fix: Adjust the default polling parameters to provide better UX. Remove the `CouldNotReadRootKey` error and panic on poisoned mutex.
* chore: remove deprecated code and fix style
* Breaking Change: removing the PasswordManager
* Breaking Change: Enum variant `AgentError::ReplicaError` is now a tuple struct containing `RejectResponse`.
* Handling rejected update calls where status code is 200. See IC-1462
* Reject code type is changed from `u64` to enum `RejectCode`.

* Support WASM targets in the browser via `wasm-bindgen`. Feature `wasm-bindgen` required.
* Do not send `certificate_version` on HTTP Update requests
* Update `certificate_version` to `u16` instead of `u128`, fixes an issue where the asset canister always responds with v1 response verification

### ic-certification

* Breaking change: Content and path storage has been changed from a `Cow<[u8]>` to a user-provided `T: AsRef<u8>`, removing the lifetime from various types.

### icx-cert

* Fixed issue where a missing request header caused the canister to not respond with an `ic-certificate` header.

## [0.23.2] - 2023-04-21

* Expose the root key to clients through `read_root_key`

## [0.23.1] - 2023-03-09

* Add `lookup_subtree` method to HashTree & HashTreeNode to allow for subtree lookups.
* Derive `Clone` on `Certificate` and `Delegation` structs.
* Add certificate version to http_request canister interface.
* (ic-utils) Add specified_id in provisional_create_canister_with_cycles.

## [0.23.0] - 2022-12-01

* Remove `garcon` from API. Callers can remove the dependency and any usages of it; all waiting functions no longer take a waiter parameter.
* Create `ic-certification` crate and move HashTree and Certificate types.

## [0.22.0] - 2022-10-17

* Drop `disable_range_check` flag from certificate delegation checking.

## [0.21.0] - 2022-10-03

* Update `candid` to v0.8.0.
* Move `hash_tree` from `ic-types` and no more re-export ic-types.

## [0.20.1] - 2022-09-27

* Set `default-features = false` for `ic-agent` interdependencies to reduce unused nested dependencies.
* Bump `candid` to `0.7.18`.

### ic-asset

* Fixed custom configured HTTP headers - no longer is the header's value wrapped with double quotes.

### ic-agent

* Switched to `ic-verify-bls-signature` crate for verify BLS signatures
* Added new `hyper` transport `HyperReplicaV2Transport`
* Added Agent::set_identity method (#379)
* Updated lookup_request_status method to handle proofs of absent paths in certificates.

### ic-utils

* Make it possible to specify effective canister id in CreateCanisterBuilder

## [0.20.0] - 2022-07-14

### Breaking change: Updated to ic-types 0.4.0

* Remove `PrincipalInner`
  * `Principal` directly holds `len` and `bytes` fields
* `PrincipalError` enum has different set of variants reflecting changes in `from_text` logic.
* `from_text` accepts input containing uppercase letters which results in Err before.
* `from_text` verifies CRC32 check sequence

### ic-asset

Added support configurable inclusion and exclusion of files and directories (including dotfiles and dot directories), done via `.ic-assets.json` config file:
- example of `.ic-assets.json` file format:
  ```
  [
      {
          "match": ".*",
          "cache": {
              "max_age": 20
          },
          "headers": {
              "X-Content-Type-Options": "nosniff"
          },
          "ignore": false
      }
  ]
  ```
- see [PR](https://github.com/dfinity/agent-rs/pull/361) and [tests](https://github.com/dfinity/agent-rs/blob/f8515d1d0825b47c8048f5528ac3b65018065779/ic-asset/src/sync.rs#L145) for more examples

Added support for configuring HTTP headers for assets in asset canister (via `.ic-assets.json` config file):
- example of `.ic-assets.json` file format:
  ```
  [
      {
          "match": "*",
          "cache": {
              "max_age": 20
          },
          "headers": {
              "X-Content-Type-Options": "nosniff"
          }
      },
      {
          "match": "**/*",
          "headers": null
      },
  ]
  ```
- `headers` from multiple applicable rules are being stacked/concatenated, unless `null` is specified, which resets/empties the headers. Both `"headers": {}` and absence of `headers` don't have any effect on end result.

## [0.19.0] - 2022-07-06

### ic-asset

Added support for asset canister config files in `ic-assets`.
- reads configuration from `.ic-assets.json` config files if placed inside assets directory, multiple config files can be used (nested in subdirectories)
- runs successfully only if the config file is right format (valid JSON, valid glob pattern, JSON fields in correct format)
- example of `.ic-assets.json` file format:
  ```
  [
      {
          "match": "*",
          "cache": {
              "max_age": 20
          }
      }
  ]
  ```
- works only during asset creation
- the config file is being taken into account only when calling `ic_asset::sync` (i.e. `dfx deploy` or `icx-asset sync`)

## [0.18.0] - 2022-06-23

### ic-asset

Breaking change: ic-asset::sync() now synchronizes from multiple source directories.

This is to allow for configuration files located alongside assets in asset source directories.

Also, ic-asset::sync:
- skips files and directories that begin with a ".", as dfx does when copying assets to an output directory.
- reports an error if more than one asset file would resolve to the same asset key

## [0.17.1] - 2022-06-22

[agent-rs/349](https://github.com/dfinity/agent-rs/pull/349) feat: add with_max_response_body_size to ReqwestHttpReplicaV2Transport

## [0.17.0] - 2022-05-19

Updated dependencies.  Some had breaking changes: k256 0.11, pkcs 0.9, and sec1 0.3.

Fixed a potential panic in secp256k1 signature generation.

## [0.16.0] - 2022-04-28

Added `ReqwestHttpReplicaV2Transport::create_with_client`.

Remove `openssl` in favor of pure rust libraries.

Updated minimum version of reqwest to 0.11.7.  This is to avoid the following error, seen with reqwest 0.11.6:

```
Unknown TLS backend passed to use_preconfigured_tls
```

Updated wallet interface for 128-bit API.

Remove parameterized canister pattern.  Use `WalletCanister::create` rather than `Wallet::create`.

wallet_send takes Principal instead of &Canister.


## [0.15.0] - 2022-03-28

Updated `ic_utils::interfaces::http_request` structures to use `&str` to reduce copying.

Removed `Deserialize` from `HttpRequest`.

Changed `HttpResponse` to be generic over entire callback instead of just `ArgToken`.

Added `HttpRequestStreamingCallbackAny` to deserialize any callback, regardless of signature.

Added conversion helpers for `HttpResponse`, `StreamingStrategy` and `CallbackStrategy` across generics.

Changes to `Canister<HttpRequestCanister>` interface.

* Made `http_request`, `http_request_update`, and `http_request_stream_callback` more generic and require fewer string copies.
* Added `_custom` variants to enable custom `token` deserialization.

## [0.14.0] - 2022-03-17

Introduced HttpRequestStreamingCallback to work around https://github.com/dfinity/candid/issues/273.

Response certificate verification will check that the canister id falls within the range of valid canister ids for the subnet.

## [0.13.0] - 2022-03-07
Secp256k1 identity now checks if a curve actually uses the secp256k1 parameters. It cannot be used to load non-secp256k1 identities anymore.

Data type of `cycles` changed to `u128` (was `u64`).

fetch_root_key() only fetches on the first call.

Re-genericized Token to allow use of an arbitrary Token type with StreamingStrategy.

## [0.12.1] - 2022-02-09

Renamed BatchOperationKind._Clear to Clear for compatibility with the certified assets canister.
This avoids decode errors, even though the type isn't referenced here.

## [0.12.0] - 2022-02-03

Changed the 'HttpRequest.upgrade' field to 'Option<bool>' from 'bool'.

## [0.11.1] - 2022-01-10

The `lookup_value` function now takes generics which can be iterated over (`IntoIterator<Item = &'p Label>`)  and transformed into a `Vec<Label>`, rather than just a `Vec<Label>`.

## [0.11.0] - 2022-01-07

### Breaking change: Updated to ic-types 0.3.0

The `lookup_path` method now takes an `Iterator<Label>` rather than an `AsRef<[Label]>`

## [0.10.2] - 2021-12-22

### ic-agent

Added support for upgrading HTTP requests (http_request_update method)

## [0.10.1] - 2021-12-10

Updated crate dependencies, most notably updating rustls,
removing the direct dependency on webpki-roots, and allowing
consumers of ic-agent to update to reqwest 0.11.7.

### ic-agent

#### Added: read_state_canister_metadata

Implements https://github.com/dfinity-lab/ic-ref/pull/371

### ic-asset

#### Fixed: sync and upload will now attempt retries as expected

Fixed a defect in asset synchronization where no retries would be attempted after the first 30 seconds overall.

### icx-asset

#### Fixed: now works with secp256k1 .pem files.

## [0.10.0] - 2021-11-15

Unified all version numbers and removed the zzz-release tool.

### ic-agent

#### Fixed: rewrite all *.ic0.app domains to ic0.app to avoid redirects.

### icx-cert

#### New feature: Add --accept-encoding parameter

It's now possible to specify which encodings will be accepted.  The default (and previous) behavior
is to accept only the identity encoding.  Specifying encodings that browsers more commonly accept
demonstrates the difference in the returned data and certificate.

For example, here is the data and certificate returned when only accepting the identity encoding.

```
$ cargo run -p icx-cert -- print 'http://localhost:8000/index.js?canisterId=ryjl3-tyaaa-aaaaa-aaaba-cai'
DATA HASH: 1495cd574831c23b4db97bc3860666ea495386f0ef0dab73c23ef31db5aa2765
    Label("/index.js", Leaf(0x1495cd574831c23b4db97bc3860666ea495386f0ef0dab73c23ef31db5aa2765)),
```

Here is an example accepting the gzip encoding (as most browsers do), showing that the canister
responded with different data having a different data hash.

```
$ cargo run -p icx-cert -- print --accept-encoding gzip 'http://localhost:8000/index.js?canisterId=ryjl3-tyaaa-aaaaa-aaaba-cai'
DATA HASH: 1770e76af0816ba951320c03eab1263c43de7ac4b0558dd9049cc532b7d6cd01
    Label("/index.js", Leaf(0x1495cd574831c23b4db97bc3860666ea495386f0ef0dab73c23ef31db5aa2765)),
```

### icx-proxy

This project moved to https://github.com/dfinity/icx-proxy.

## [0.9.0] - 2021-10-06

### ic-agent

#### Added

- Added field `replica_health_status` to `Status`.
    - typical values
        - `healthy`
        - `waiting_for_certified_state`<|MERGE_RESOLUTION|>--- conflicted
+++ resolved
@@ -8,13 +8,10 @@
 
 ## Unreleased
 
-<<<<<<< HEAD
-=======
 * Breaking: Removed `Transport` and the `hyper` and `reqwest` features. `ReqwestTransport` is now the default and `HyperTransport` has been removed. Existing `ReqwestTransport` functions have been moved to `AgentBuilder`.
 * `Url` now implements `RouteProvider`.
 * Add canister snapshot methods to `ManagementCanister`.
 
->>>>>>> 6e11a350
 ## [0.37.1] - 2024-07-25
 
 * Bug fix: Add `api/v2` prefix to read_state requests for hyper transport
