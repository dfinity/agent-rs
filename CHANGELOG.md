--- conflicted
+++ resolved
@@ -8,12 +8,9 @@
 
 ## Unreleased
 
-<<<<<<< HEAD
 * Added node signature certification to query calls, for protection against rogue boundary nodes. This can be disabled with `with_verify_query_signatures`.
 * Added `with_nonce_generation` to `QueryBuilder` for precise cache control.
-=======
 * feat: An instance of the `Agent` can now dispatch subsequent requests to URLs, which are generated dynamically, thanks to the new `RouteProvider` trait, which is added to the `HyperTransport` and `ReqwestTransport`. Also a simple `RoundRobinRouteProvider` implementation of the `RouteProvider` trait is provided. This provider generates routing URLs from an input list in a simple, fair and predictable way.
->>>>>>> 65b27081
 * Added `read_subnet_state_raw` to `Agent` and `read_subnet_state` to `Transport` for looking up raw state by subnet ID instead of canister ID.
 * Added `read_state_subnet_metrics` to `Agent` to access subnet metrics, such as total spent cycles.
 * Types passed to the `to_request_id` function can now contain nested structs, signed integers, and externally tagged enums.
