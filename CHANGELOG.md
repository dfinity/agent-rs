--- conflicted
+++ resolved
@@ -23,6 +23,7 @@
 * Function `Agent::fetch_api_boundary_nodes()` is split into two functions: `fetch_api_boundary_nodes_by_canister_id()` and `fetch_api_boundary_nodes_by_subnet_id()`.
 * `ReqwestTransport` and `HyperTransport` structures storing the trait object `route_provider: Box<dyn RouteProvider>` have been modified to allow for shared ownership via `Arc<dyn RouteProvider>`.
 * Added `wasm_memory_limit` to canister creation and canister setting update options.
+* Agent::fetch_root_key() now returns an error, and sets its root key to an empty vector, if got the same root key as the mainnet. This reduce the potentiality of MITM attack.
  
 ## [0.34.0] - 2024-03-18
 
@@ -34,12 +35,8 @@
 * Added node metrics, ECDSA, and Bitcoin functions to `MgmtMethod`. Most do not have wrappers in `ManagementCanister` because only canisters can call these functions.
 * Added `FetchCanisterLogs` function to `MgmtMethod` and a corresponding wrapper to `ManagementCanister`.
 * Updated the `ring` crate to 0.17.7.  `ring` 0.16 has a bug where it requires incorrect Ed25519 PEM encoding. 0.17.7 fixes that and is backwards compatible.
-<<<<<<< HEAD
-* Agent::fetch_root_key() now returns an error, and sets its root key to an empty vector, if got the same root key as the mainnet. This reduce the potentiality of MITM attack.
-=======
 * Removed serde and candid serialization traits from the `Status` type.
 * Added commas and newlines to the `Status` fmt::Display output. It is valid JSON now (it was close before).
->>>>>>> 4ab11725
 
 ## [0.33.0] - 2024-02-08
 
