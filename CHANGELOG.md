--- conflicted
+++ resolved
@@ -8,12 +8,9 @@
 
 ##  Unreleased
 
-<<<<<<< HEAD
 * feat: Added `public_key`, `sign_arbitrary`, `sign_delegation` functions to `Identity`.
-=======
 * Add `From` trait to coerce `candid::Error` into `ic_agent::AgentError`.
 * Add `Agent::set_arc_identity` method to switch identity.
->>>>>>> b8f7dd88
 
 ## [0.26.1] - 2023-08-22
 
