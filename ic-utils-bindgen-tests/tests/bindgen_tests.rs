#![cfg(unix)]
use std::{fs, sync::Arc};

use candid::{Encode, Principal};
use ic_agent::{identity::Secp256k1Identity, Agent, Identity};
use ic_utils_bindgen_tests::{icrc_runtime, icrc_static, icrc_types};
use pocket_ic::nonblocking::PocketIc;

async fn with_ledger(f: impl AsyncFnOnce(&PocketIc, Principal, Agent, Arc<dyn Identity>)) {
    let identity = Secp256k1Identity::from_pem_file(format!(
        "{}/test_identity.pem",
        env!("CARGO_MANIFEST_DIR")
    ))
    .unwrap();
<<<<<<< HEAD
    let identity = Arc::new(identity);
    let pic = PocketIcBuilder::new()
        .with_application_subnet()
        .with_nns_subnet()
        .with_auto_progress()
        .build_async()
        .await;
    let canister = pic
        .create_canister_with_id(None, None, "ryjl3-tyaaa-aaaaa-aaaba-cai".parse().unwrap())
        .await
        .unwrap();
    pic.add_cycles(canister, 100_000_000_000_000).await;
    let init_args = icrc_types::Init {
        decimals: 8,
        minting_account: icrc_types::InitMintingAccount {
            owner: "aaaaa-aa".parse().unwrap(),
            subaccount: None,
        },
        initial_mints: vec![icrc_types::InitInitialMintsItem {
            account: icrc_types::InitInitialMintsItemAccount {
                owner: identity.sender().unwrap(),
=======
    let identity = Arc::new(identity) as Arc<dyn Identity>;
    ref_tests::with_agent_as(identity.clone(), async move |pic, agent| {
        let canister = pic
            .create_canister_with_id(None, None, "ryjl3-tyaaa-aaaaa-aaaba-cai".parse().unwrap())
            .await
            .unwrap();
        pic.add_cycles(canister, 100_000_000_000_000).await;
        let init_args = icrc_types::Init {
            decimals: 8,
            minting_account: icrc_types::InitMintingAccount {
                owner: "aaaaa-aa".parse().unwrap(),
>>>>>>> 467974a0
                subaccount: None,
            },
            initial_mints: vec![icrc_types::InitInitialMintsItem {
                account: icrc_types::InitInitialMintsItemAccount {
                    owner: identity.sender().unwrap(),
                    subaccount: None,
                },
                amount: 1_000_000_000_u128.into(),
            }],
            token_name: "TestToken".to_string(),
            token_symbol: "TT".to_string(),
            transfer_fee: 0_u128.into(),
        };
        pic.install_canister(
            canister,
            fs::read(format!("{}/icrc1_ref.wasm", env!("CARGO_MANIFEST_DIR"))).unwrap(),
            Encode!(&init_args).unwrap(),
            None,
        )
        .await;
        f(pic, canister, agent, identity).await;
        Ok(())
    })
    .await;
<<<<<<< HEAD
    let agent = Agent::builder()
        .with_url(
            pic.get_server_url()
                .join(&format!("instances/{}/", pic.instance_id))
                .unwrap(),
        )
        .with_arc_identity(identity.clone())
        .build()
        .unwrap();
    agent.fetch_root_key().await.unwrap();
    (pic, canister, agent, identity)
=======
>>>>>>> 467974a0
}

#[tokio::test]
async fn test_runtime_principal() {
    with_ledger(async |_, canister, agent, identity| {
        let canister = icrc_runtime::Icrc1Ledger::new(&agent, canister);
        let (balance,) = canister
            .icrc1_balance_of(&icrc_runtime::Account {
                owner: identity.sender().unwrap(),
                subaccount: None,
            })
            .await
            .unwrap();
        assert_eq!(balance, 1_000_000_000_u128);
        let (res,) = canister
            .icrc1_transfer(&icrc_runtime::LedgerIcrc1TransferArg {
                to: icrc_runtime::Account {
                    owner: Principal::anonymous(),
                    subaccount: None,
                },
                amount: 100_000_000_u128.into(),
                fee: None,
                memo: None,
                from_subaccount: None,
                created_at_time: None,
            })
            .await
            .unwrap();
        let _idx = res.unwrap();
        let (rx_bal,) = canister
            .icrc1_balance_of(&icrc_runtime::Account {
                owner: Principal::anonymous(),
                subaccount: None,
            })
            .await
            .unwrap();
        assert_eq!(rx_bal, 100_000_000_u128);
        let (tx_bal,) = canister
            .icrc1_balance_of(&icrc_runtime::Account {
                owner: identity.sender().unwrap(),
                subaccount: None,
            })
            .await
            .unwrap();
        assert_eq!(tx_bal, 900_000_000_u128);
    })
    .await;
}

#[tokio::test]
async fn test_static_principal() {
    with_ledger(async |_, _canister, agent, identity| {
        let canister = icrc_static::Icrc1Ledger::new(&agent);
        let (balance,) = canister
            .icrc1_balance_of(&icrc_static::Account {
                owner: identity.sender().unwrap(),
                subaccount: None,
            })
            .await
            .unwrap();
        assert_eq!(balance, 1_000_000_000_u128);
        let (res,) = canister
            .icrc1_transfer(&icrc_static::LedgerIcrc1TransferArg {
                to: icrc_static::Account {
                    owner: Principal::anonymous(),
                    subaccount: None,
                },
                amount: 100_000_000_u128.into(),
                fee: None,
                memo: None,
                from_subaccount: None,
                created_at_time: None,
            })
            .await
            .unwrap();
        let _idx = res.unwrap();
        let (rx_bal,) = canister
            .icrc1_balance_of(&icrc_static::Account {
                owner: Principal::anonymous(),
                subaccount: None,
            })
            .await
            .unwrap();
        assert_eq!(rx_bal, 100_000_000_u128);
        let (tx_bal,) = canister
            .icrc1_balance_of(&icrc_static::Account {
                owner: identity.sender().unwrap(),
                subaccount: None,
            })
            .await
            .unwrap();
        assert_eq!(tx_bal, 900_000_000_u128);
    })
    .await;
}<|MERGE_RESOLUTION|>--- conflicted
+++ resolved
@@ -12,29 +12,6 @@
         env!("CARGO_MANIFEST_DIR")
     ))
     .unwrap();
-<<<<<<< HEAD
-    let identity = Arc::new(identity);
-    let pic = PocketIcBuilder::new()
-        .with_application_subnet()
-        .with_nns_subnet()
-        .with_auto_progress()
-        .build_async()
-        .await;
-    let canister = pic
-        .create_canister_with_id(None, None, "ryjl3-tyaaa-aaaaa-aaaba-cai".parse().unwrap())
-        .await
-        .unwrap();
-    pic.add_cycles(canister, 100_000_000_000_000).await;
-    let init_args = icrc_types::Init {
-        decimals: 8,
-        minting_account: icrc_types::InitMintingAccount {
-            owner: "aaaaa-aa".parse().unwrap(),
-            subaccount: None,
-        },
-        initial_mints: vec![icrc_types::InitInitialMintsItem {
-            account: icrc_types::InitInitialMintsItemAccount {
-                owner: identity.sender().unwrap(),
-=======
     let identity = Arc::new(identity) as Arc<dyn Identity>;
     ref_tests::with_agent_as(identity.clone(), async move |pic, agent| {
         let canister = pic
@@ -46,7 +23,6 @@
             decimals: 8,
             minting_account: icrc_types::InitMintingAccount {
                 owner: "aaaaa-aa".parse().unwrap(),
->>>>>>> 467974a0
                 subaccount: None,
             },
             initial_mints: vec![icrc_types::InitInitialMintsItem {
@@ -71,20 +47,6 @@
         Ok(())
     })
     .await;
-<<<<<<< HEAD
-    let agent = Agent::builder()
-        .with_url(
-            pic.get_server_url()
-                .join(&format!("instances/{}/", pic.instance_id))
-                .unwrap(),
-        )
-        .with_arc_identity(identity.clone())
-        .build()
-        .unwrap();
-    agent.fetch_root_key().await.unwrap();
-    (pic, canister, agent, identity)
-=======
->>>>>>> 467974a0
 }
 
 #[tokio::test]
