[package]
name = "icx"
<<<<<<< HEAD
version = "0.20.1"
=======
version = "0.21.0"
>>>>>>> 0edc96ad
authors = ["DFINITY Stiftung <sdk@dfinity.org>"]
edition = "2021"
description = "CLI tool to call canisters on the Internet Computer."
homepage = "https://docs.rs/icx"
documentation = "https://docs.rs/icx"
repository = "https://github.com/dfinity/agent-rs"
license = "Apache-2.0"
readme = "README.md"
categories = ["command-line-interface", "web-programming::http-client"]
keywords = ["internet-computer", "agent", "icp", "dfinity", "call"]
include = ["src", "Cargo.toml", "../LICENSE", "README.md"]
rust-version = "1.60.0"

[[bin]]
name = "icx"
path = "src/main.rs"

[dependencies]
anyhow = { version = "1.0", features = ["backtrace"] }
candid = "0.8.0"
clap = { version = "3.0.14", features = ["derive", "cargo"] }
garcon = { version = "0.2.3", features = ["async"] }
hex = "0.4.2"
humantime = "2.0.1"
ic-agent = { path = "../ic-agent", version = "0.21" }
ic-utils = { path = "../ic-utils", version = "0.21" }
pem = "1.0"
ring = "0.16.11"
serde = "1.0.115"
serde_json = "1.0.57"
tokio = { version = "1.8.1", features = ["full"] }
thiserror = "1.0.24"<|MERGE_RESOLUTION|>--- conflicted
+++ resolved
@@ -1,10 +1,6 @@
 [package]
 name = "icx"
-<<<<<<< HEAD
-version = "0.20.1"
-=======
 version = "0.21.0"
->>>>>>> 0edc96ad
 authors = ["DFINITY Stiftung <sdk@dfinity.org>"]
 edition = "2021"
 description = "CLI tool to call canisters on the Internet Computer."
