[package]
name = "icx-proxy"
version = "0.2.0"
authors = ["DFINITY Stiftung <sdk@dfinity.org>"]
edition = "2018"
description = "CLI tool to create an HTTP proxy to the Internet Computer."
homepage = "https://docs.rs/icx-proxy"
documentation = "https://docs.rs/icx-proxy"
license = "Apache-2.0"
readme = "README.md"
categories = ["command-line-interface", "web-programming::http-server"]
keywords = ["internet-computer", "agent", "icp", "dfinity", "proxy"]
include = ["src", "Cargo.toml", "../LICENSE", "README.md"]

[[bin]]
name = "icx-proxy"
path = "src/main.rs"

[dependencies]
anyhow = "1.0.34"
candid = "0.6.15"
clap = "3.0.0-beta.2"
delay = "0.3.1"
hex = "0.4.3"
<<<<<<< HEAD
hyper = "0.13.10"
hyper-tls = "0.4.3"
socket2 = { version = "0.3.19", features = ["reuseport"] }
ic-agent = { path = "../ic-agent", version = "0.3" }
ic-types = { path = "../ic-types", version = "0.1.2" }
ic-utils = { path = "../ic-utils", version = "0.2" }
tokio = { version = "0.2.25", features = ["full"] }
=======
hyper = { version = "0.14.4", features = ["full"] }
hyper-tls = "0.5.0"
ic-agent = { path = "../ic-agent", version = "0.4" }
ic-types = { path = "../ic-types", version = "0.1.2" }
ic-utils = { path = "../ic-utils", version = "0.3" }
tokio = { version = "1.2.0", features = ["full"] }
>>>>>>> 077d3854
serde = "1.0.115"
serde_json = "1.0.57"
slog = { version = "2.7.0", features = ["max_level_trace"] }
slog-async = "2.6.0"
slog-term = "2.8.0"
url = "2.2.1"<|MERGE_RESOLUTION|>--- conflicted
+++ resolved
@@ -18,26 +18,17 @@
 
 [dependencies]
 anyhow = "1.0.34"
-candid = "0.6.15"
+candid = "0.6.17"
 clap = "3.0.0-beta.2"
 delay = "0.3.1"
 hex = "0.4.3"
-<<<<<<< HEAD
 hyper = "0.13.10"
 hyper-tls = "0.4.3"
 socket2 = { version = "0.3.19", features = ["reuseport"] }
-ic-agent = { path = "../ic-agent", version = "0.3" }
-ic-types = { path = "../ic-types", version = "0.1.2" }
-ic-utils = { path = "../ic-utils", version = "0.2" }
-tokio = { version = "0.2.25", features = ["full"] }
-=======
-hyper = { version = "0.14.4", features = ["full"] }
-hyper-tls = "0.5.0"
 ic-agent = { path = "../ic-agent", version = "0.4" }
 ic-types = { path = "../ic-types", version = "0.1.2" }
 ic-utils = { path = "../ic-utils", version = "0.3" }
-tokio = { version = "1.2.0", features = ["full"] }
->>>>>>> 077d3854
+tokio = { version = "0.2.25", features = ["full"] }
 serde = "1.0.115"
 serde_json = "1.0.57"
 slog = { version = "2.7.0", features = ["max_level_trace"] }
