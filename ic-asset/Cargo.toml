[package]
name = "ic-asset"
version = "0.11.0"
authors = ["DFINITY Stiftung <sdk@dfinity.org>"]
edition = "2018"
description = "Library for storing files in an asset canister."
homepage = "https://docs.rs/ic-asset"
documentation = "https://docs.rs/ic-asset"
license = "Apache-2.0"
readme = "README.md"
categories = ["api-bindings", "data-structures"]
keywords = ["internet-computer", "assets", "icp", "dfinity"]
include = ["src", "Cargo.toml", "../LICENSE", "README.md"]

[dependencies]
anyhow = "1.0"
candid = "0.7.10"
flate2 = "1.0.22"
futures = "0.3.19"
futures-intrusive = "0.4.0"
garcon = { version = "0.2", features = ["async"] }
hex = {version = "0.4.2", features = ["serde"] }
<<<<<<< HEAD
ic-agent = { path = "../ic-agent", version = "0.10", features = [ "pem" ] }
ic-types = "0.3.0"
ic-utils = { path = "../ic-utils", version = "0.10" }
=======
ic-agent = { path = "../ic-agent", version = "0.11", features = [ "pem" ] }
ic-types = { version = "0.3.0", features = [ "serde" ] }
ic-utils = { path = "../ic-utils", version = "0.11" }
>>>>>>> 22c7bb2e
mime = "0.3.16"
mime_guess = "2.0.3"
openssl = "0.10.38"
serde = "1.0"
serde_bytes = "0.11.2"
walkdir = "2.2.9"

[dev-dependencies]
mockito = "0.30.0"
proptest = "1.0.0"
<|MERGE_RESOLUTION|>--- conflicted
+++ resolved
@@ -20,15 +20,9 @@
 futures-intrusive = "0.4.0"
 garcon = { version = "0.2", features = ["async"] }
 hex = {version = "0.4.2", features = ["serde"] }
-<<<<<<< HEAD
-ic-agent = { path = "../ic-agent", version = "0.10", features = [ "pem" ] }
+ic-agent = { path = "../ic-agent", version = "0.11", features = [ "pem" ] }
 ic-types = "0.3.0"
-ic-utils = { path = "../ic-utils", version = "0.10" }
-=======
-ic-agent = { path = "../ic-agent", version = "0.11", features = [ "pem" ] }
-ic-types = { version = "0.3.0", features = [ "serde" ] }
 ic-utils = { path = "../ic-utils", version = "0.11" }
->>>>>>> 22c7bb2e
 mime = "0.3.16"
 mime_guess = "2.0.3"
 openssl = "0.10.38"
